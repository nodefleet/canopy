--- conflicted
+++ resolved
@@ -46,7 +46,7 @@
 
 // NewVersionedStore creates a new VersionedStore with the given database and initial version.
 func NewVersionedStore(reader *pebble.Snapshot, writer *pebble.Batch, version uint64, readUncommitted bool) (*VersionedStore, lib.ErrorI) {
-	// maximum version is math.MaxUint64 - 1 due to lexicographical ordering
+	// maximum version is math.MaxUint64 - 1 due to basic type limit
 	if version == math.MaxUint64 {
 		version = math.MaxUint64 - 1
 	}
@@ -108,44 +108,54 @@
 
 // Set stores a value for a key at the next version to the underlying batch, note that values are
 // not yet committed and will not be visible to readers until the batch is committed. (or readUncommitted is enabled)
-<<<<<<< HEAD
-func (vs *VersionedStore) Set(key, value []byte) lib.ErrorI {
-	// perform basic validation on the key
-	if err := validateKey(key); err != nil {
-		return err
-	}
-	return vs.set(key, value, false)
-}
-=======
 func (vs *VersionedStore) Set(key, value []byte) lib.ErrorI { return vs.update(key, value, false) }
->>>>>>> 83f68404
 
 // Delete marks a key as deleted (tombstoned) at the next version in the underlying batch, note that values are
 // not yet committed and will not be visible to readers until the batch is committed. (or readUncommitted is enabled)
 func (vs *VersionedStore) Delete(key []byte) lib.ErrorI {
-<<<<<<< HEAD
-	// perform basic validation on the key
-	if err := validateKey(key); err != nil {
-		return err
-	}
-	// actual deletion of live key if any.
-	// Prevents both a live and a tombstone marker existing at the same time
-	err := vs.writer.Delete(makeVersionedKey(key, vs.nextVersion(), false), nil)
-	if err != nil {
-=======
 	// prevent a live version and a tombstone marker existing at the same time
 	if err := vs.writer.Delete(makeVersionedKey(key, vs.nextVersion(), false), nil); err != nil {
->>>>>>> 83f68404
 		return ErrStoreDelete(err)
 	}
 	// set the value to nil to mark as deleted (tombstoned)
 	return vs.update(key, nil, true)
 }
 
-<<<<<<< HEAD
-// Version returns the current version of the store.
-func (vs *VersionedStore) Version() uint64 {
-	return vs.version
+// set() sets the value for a key at the next version
+func (vs *VersionedStore) update(key []byte, value []byte, tombstone bool) lib.ErrorI {
+	// check if the store is already committed
+	if vs.committed.Load() {
+		return ErrStoreCommitted()
+	}
+	// create a composite key with the next version and no tombstone marker
+	versionedKey := makeVersionedKey(key, vs.nextVersion(), tombstone)
+	// set the value in the database
+	if err := vs.writer.Set(versionedKey, value, nil); err != nil {
+		return ErrStoreSet(err)
+	}
+	return nil
+}
+
+// Commit commits the underlying batch to the database, making all changes visible.
+func (vs *VersionedStore) Commit() lib.ErrorI {
+	// mark the store as committed
+	if vs.committed.Swap(true) {
+		// if store already committed
+		return ErrStoreCommitted()
+	}
+	// commit the underlying batch
+	if err := vs.writer.Commit(pebble.Sync); err != nil {
+		return ErrCommitDB(err)
+	}
+	return nil
+}
+
+// nextVersion returns the next version number for the store.
+func (vs *VersionedStore) nextVersion() uint64 {
+	if vs.version == math.MaxUint64 {
+		return math.MaxUint64
+	}
+	return vs.version + 1
 }
 
 // NewIterator creates a new iterator for the versioned store
@@ -181,65 +191,6 @@
 	vs.committed.Store(true)
 }
 
-// set sets the value for a key at the next version
-func (vs *VersionedStore) set(key []byte, value []byte, tombstone bool) lib.ErrorI {
-=======
-// set() sets the value for a key at the next version
-func (vs *VersionedStore) update(key []byte, value []byte, tombstone bool) lib.ErrorI {
->>>>>>> 83f68404
-	// check if the store is already committed
-	if vs.committed.Load() {
-		return ErrStoreCommitted()
-	}
-	// create a composite key with the next version and no tombstone marker
-	versionedKey := makeVersionedKey(key, vs.nextVersion(), tombstone)
-	// set the value in the database
-	if err := vs.writer.Set(versionedKey, value, nil); err != nil {
-		return ErrStoreSet(err)
-	}
-	return nil
-}
-
-// Commit commits the underlying batch to the database, making all changes visible.
-func (vs *VersionedStore) Commit() lib.ErrorI {
-	// mark the store as committed
-	if vs.committed.Swap(true) {
-		// if store already committed
-		return ErrStoreCommitted()
-	}
-	// commit the underlying batch
-	if err := vs.writer.Commit(pebble.Sync); err != nil {
-		return ErrCommitDB(err)
-	}
-	return nil
-}
-
-// nextVersion returns the next version number for the store.
-func (vs *VersionedStore) nextVersion() uint64 {
-	if vs.version == math.MaxUint64 {
-		return math.MaxUint64
-	}
-	return vs.version + 1
-}
-
-<<<<<<< HEAD
-=======
-// Iterator creates a new iterator that iterates over all the keys in the store up to the current version.
-func (vs *VersionedStore) Iterator(prefix []byte) (lib.IteratorI, lib.ErrorI) {
-	return vs.iterator(prefix, false, false)
-}
-
-// RevIterator creates a new iterator that iterates over all versions of keys in the store in reverse order.
-func (vs *VersionedStore) RevIterator(prefix []byte) (lib.IteratorI, lib.ErrorI) {
-	return vs.iterator(prefix, true, false)
-}
-
-// ArchiveIterator creates a new iterator that iterates over all versions of keys in the store.
-func (vs *VersionedStore) ArchiveIterator(prefix []byte) (lib.IteratorI, lib.ErrorI) {
-	return vs.iterator(prefix, false, true)
-}
-
->>>>>>> 83f68404
 // iterator creates a new iterator for the versioned store.
 func (vs *VersionedStore) iterator(prefix []byte, reverse bool, allVersions bool) (lib.IteratorI, lib.ErrorI) {
 	reader := (pebble.Reader)(vs.reader)
@@ -343,24 +294,8 @@
 			return false
 		}
 	}
-<<<<<<< HEAD
-	// return clean key without the prefix
-	return actualKey
-}
-
-// Value returns the value associated with the current key in the iterator.
-func (vi *VersionedIterator) Value() []byte {
-	// clone the value to return it safely
-	return bytes.Clone(vi.iter.Value())
-}
-
-// Close closes the iterator and releases any resources it holds.
-func (vi *VersionedIterator) Close() {
-	vi.iter.Close()
-=======
 	// find the next valid key, skipping any tombstones
 	return vi.seekNextValidKey()
->>>>>>> 83f68404
 }
 
 // seekNextValidKey seeks to the next valid (non-tombstone) key within the version bounds
@@ -454,16 +389,6 @@
 	return
 }
 
-// validateKey performs basic validation on the key.
-func validateKey(key []byte) lib.ErrorI {
-	// sanity check for empty key
-	if len(key) == 0 {
-		return ErrInvalidKey()
-	}
-	// exit
-	return nil
-}
-
 // endPrefix constructs the end bound for a prefix by incrementing the last
 // byte less than 0xFF.
 func endPrefix(prefix []byte) []byte {
