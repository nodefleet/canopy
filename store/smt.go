package store

import (
	"bytes"
	"time"

	"math/bits"
	"sort"
	"sync"

	"github.com/canopy-network/canopy/lib"
	"github.com/canopy-network/canopy/lib/crypto"
)

// =====================================================
// SMT: An optimized sparse Merkle tree
// =====================================================
//
// This is an optimized sparse Merkle tree (SMT) designed for key-value storage.
// It combines properties of prefix trees and Merkle trees to efficiently handle
// sparse datasets and cryptographic integrity.
//
//  - Sparse Structure: Keys are organized by their binary representation,
//     with internal nodes storing common prefixes to reduce redundant paths
//
//  - Merkle Hashing: Each node stores a hash derived from its children, enabling
//     cryptographic proofs for efficient verification of data integrity
//
//  - Optimized Traversals: Operations like insertion, deletion, and lookup focus
//     only on the relevant parts of the tree, minimizing unnecessary traversal of empty nodes
//
//  - Key-Value Operations: Supports upserts and deletions by dynamically creating
//     or removing nodes while maintaining the Merkle tree structure
//
// OPTIMIZATIONS OVER REGULAR SMT:
// 1. Any leaf nodes without values are set to nil. A parent node is also nil if both children are nil
// 2. If a parent has exactly one non-nil child, replace the parent with the non-nil child
// 3. A tree always starts with two children: (0x0...) and (FxF...), and a Root
//
// ALGORITHM:
//	1. Tree Traversal
//	    - Navigate down the tree to set *current* to the closest node based on the binary of the target key
//	2.a Upsert (Insert or Update)
//	    - If the target already matches *current*: Update the existing node
//	    - Otherwise: Create a new node to represent the parent of the target node and *current*
//	    - Replace the pointer to *current* within its old parent with the new parent
//	    - Assign the *current* node and the target as children of the new parent
//	2.b Delete
//	    - If the target matches *current*:
//	      - Delete *current*
//	      - Replace the pointer to *current's parent* within *current's grandparent* with the *current's* sibling
//	      - Delete *current's* parent node
//	3. ReHash
//	    - Update hash values for all ancestor nodes of the modified node, moving upward until the root
//
// Examples:
//
//      INSERT 1101                 DELETE 010
//
//                     BEFORE
//         root                        root
//        /    \                     /      \
//      0000    1                 *0*        1
//            /   \               / \       /  \
//          1000  111          000 *010*  101  111
//               /   \
//             1110  1111
//
//
//                       AFTER
//         root                        root
//        /    \                     /      \
//      0000    1                  000       1
//            /   \                         /  \
//          1000 *11*                     101   111
//               /  \
//           *1101*  111
//                  /   \
//                1110  1111
//
// =====================================================
//

type SMTStat struct {
	duration time.Duration
	rehashes uint32
	hashTime time.Duration
}

func (s *SMT) logData() {
	logger := lib.NewDefaultLogger()
	quit := make(chan struct{})

	stats := make([]SMTStat, 0)

	go func() {
		for stat := range s.statsChan {
			stats = append(stats, stat)
		}
		close(quit)
	}()

	go func() {
		interval := 5 * time.Second
		ticker := time.NewTicker(interval)
		defer ticker.Stop()

		for {
			select {
			case <-ticker.C:
				if len(stats) == 0 {
					continue
				}

				var totalDuration time.Duration
				var totalHashTime time.Duration
				var totalRehashes uint32

				for _, stat := range stats {
					totalDuration += stat.duration
					totalHashTime += stat.hashTime
					totalRehashes += stat.rehashes
				}
				avgDuration := totalDuration / time.Duration(len(stats))
				avgHashTime := totalHashTime / time.Duration(len(stats))
				avgRehashes := totalRehashes / uint32(len(stats))

				logger.Infof("[SMT] Avgs: OpDuration: %s | HashTime: %s | Rehashes: %d",
					avgDuration, avgHashTime, avgRehashes)
				// stats = make([]SMTStat, 5000)
				stats = make([]SMTStat, 0, 5000)
			case <-quit:
				return
			}
		}
	}()
}

const MaxKeyBitLength = 160 // the maximum leaf key bits (20 bytes)
const MaxCacheSize = 1_000_000

type SMT struct {
	// store: an abstraction of the database where the tree is being stored
	store lib.RWStoreI
	// root: the root node
	root *node
	// keyBitLength: the depth of the tree, once set it cannot be changed for a protocol
	keyBitLength int
	// nodeCache: an efficient in-memory cache to avoid marshalling and unmarshalling recent nodes
	nodeCache map[string]*node
	// operations: a list of deferred operations to execute
	operations []*node
	// unsorted_ops: a list of operations that aren't yet sorted
	unsortedOps map[string]*node
	// OpData: data for each operation
	OpData
<<<<<<< HEAD

	statsChan chan SMTStat
	stat      SMTStat
=======
	// define reserved keys
	minKey *key
	maxKey *key
>>>>>>> 30d59e0f
}

// node wraps protobuf Node with a key
type node struct {
	// Key: the structure that is used to interpret node keys (bytes, fromBytes, etc.)
	Key *key
	// Node: is the structure persisted on disk under the above key bytes
	lib.Node
	// delete: indicates if the deferred operation for the node is 'set or delete'
	delete bool
}

// OpData: data for each operation (set, delete)
type OpData struct {
	// gcp: The greatest common prefix between the Target and Current’s keys, representing the shared path
	gcp *key
	// bitPos: The bit position of the bit after the gcp in target_key
	bitPos int
	// pathBit: The bit at bitPos
	pathBit int
	// target: the node that is being added or deleted (or its ID)
	target *node
	// current: the current selected node
	current *node
	// traversed: a descending list of traversed nodes from root to parent of current
	traversed *NodeList
}

const (
	// leftChild: enum identifier of left child (0)
	leftChild = iota
	// leftChild: enum identifier of right child (1)
	rightChild
)

// NewDefaultSMT() creates a new abstraction fo the SMT object using default parameters
func NewDefaultSMT(store lib.RWStoreI) (smt *SMT) {
	return NewSMT(RootKey, MaxKeyBitLength, store)
}

// NewSMT() creates a new abstraction of the SMT object
func NewSMT(rootKey []byte, keyBitLen int, store lib.RWStoreI) (smt *SMT) {
	var err lib.ErrorI
	// create a new smt object
	smt = &SMT{
		store:        store,
		keyBitLength: keyBitLen,
		statsChan:    make(chan SMTStat),
		nodeCache:    make(map[string]*node, MaxCacheSize),
		minKey:       newNodeKey(bytes.Repeat([]byte{0}, 20), keyBitLen),
		maxKey:       newNodeKey(bytes.Repeat([]byte{255}, 20), keyBitLen),
	}
	go smt.logData()
	// ensure the root key is the proper length based on the bit count
	rKey := newNodeKey(bytes.Clone(rootKey), keyBitLen)
	// get the root from the store
	smt.root, err = smt.getNode(rKey.bytes())
	if err != nil {
		panic(err)
	}
	// if the root is empty, initialize with min and max node
	if smt.root.LeftChildKey == nil {
		smt.initializeTree(rKey)
	}
	// initialize the operations list
	smt.unsortedOps = make(map[string]*node)
	// prepare for traversal
	smt.reset()
	return
}

// Root() returns the root value of the smt
func (s *SMT) Root() []byte { return bytes.Clone(s.root.Value) }

// Set: insert or update a target
func (s *SMT) Set(k, v []byte) (err lib.ErrorI) {
	start := time.Now()
	s.stat = SMTStat{
		duration: 0,
		rehashes: 0,
		hashTime: 0,
	}
	defer func() {
		s.stat.duration = time.Since(start)
		s.statsChan <- s.stat
	}()
	// calculate the key and value to upsert
	n := &node{Key: newNodeKey(crypto.Hash(k), s.keyBitLength), Node: lib.Node{Value: crypto.Hash(v)}}
	// check to make sure the target is valid
	if err = s.validateTarget(n); err != nil {
		return err
	}
	// set the node in the deferred list
	s.addOperation(n)
	// exit
	return
}

// set() executes the 'set' logic after traversal
func (s *SMT) set() lib.ErrorI {
	// if current != target key then it is an insert not an update
	if !s.target.Key.equals(s.gcp) {
		// create a new node (new parent of current and target)
		newParent := newNode()
		newParent.Key = s.gcp
		// get the parent (soon to be grandparent) of current
		oldParent := s.traversed.Parent()
		// calculate current's bytes by encoding
		currentBytes, targetBytes := s.current.Key.bytes(), s.target.Key.bytes()
		// replace the reference to Current in its parent with the new parent
		oldParent.replaceChild(currentBytes, newParent.Key.bytes())
		// set current and target as children of new parent
		// NOTE: the old parent is now the grandparent of target and current
		switch s.pathBit = s.target.Key.bitAt(s.bitPos); s.pathBit {
		case 0:
			newParent.setChildren(targetBytes, currentBytes)
		case 1:
			newParent.setChildren(currentBytes, targetBytes)
		}
		// add new node to traversed list, as it's the new parent for current and target
		// and should come after the grandparent (previously parent)
		s.traversed.Nodes = append(s.traversed.Nodes, newParent.copy())
	}
	// set the node in the database
	return s.setNode(s.target)
}

// Delete: removes a target node if exists in the tree
func (s *SMT) Delete(k []byte) (err lib.ErrorI) {
	start := time.Now()
	s.stat = SMTStat{
		duration: 0,
		rehashes: 0,
		hashTime: 0,
	}
	defer func() {
		s.stat.duration = time.Since(start)
		s.statsChan <- s.stat
	}()
	// calculate the key and value to upsert
	n := &node{Key: newNodeKey(crypto.Hash(k), s.keyBitLength), delete: true}
	// check to make sure the target is valid
	if err = s.validateTarget(n); err != nil {
		return
	}
	// set the node in the deferred list
	s.addOperation(n)
	// exit
	return
}

// delete() executes the 'delete' logic after traversal
func (s *SMT) delete() lib.ErrorI {
	// if gcp != target key then there is no delete because the node does not exist
	if !s.target.Key.equals(s.gcp) {
		return nil
	}
	// calculate target key bytes
	targetBytes := s.target.Key.bytes()
	// get the parent and grandparent
	parent, grandparent := s.traversed.Parent(), s.traversed.GrandParent()
	// get the sibling of the target
	sibling, _ := parent.getOtherChild(targetBytes)
	// replace the parent reference with the sibling in the grandparent
	grandparent.replaceChild(parent.Key.bytes(), sibling)
	// delete the parent from the database and remove it from the traversal array
	if err := s.delNode(parent.Key.bytes()); err != nil {
		return err
	}
	// remove the parent from the traversed list
	s.traversed.Pop()
	// delete the target from the database
	return s.delNode(targetBytes)
}

// Commit(): executes deferred operations in order (left-to-right),
// minimizing the amount of traversals, IOPS, and hash operations over the master tree
// this is the sequential alternative to 'commit parallel'
func (s *SMT) Commit() (err lib.ErrorI) {
	s.sortOperations()
	return s.commit(false)
}

// CommitParallel(): sorts the operations in 8 subtree threads, executes those threads in parallel and combines them into the master tree
func (s *SMT) CommitParallel(unsortedOps map[string]valueOp) (err lib.ErrorI) {
	// add 16 synthetic borders to the tree
	cleanup, err := s.addSyntheticBorders()
	// collect the roots for each group (000, 001, 010, 011...)
	roots := make([]*node, 8)
	for i := uint8(0); i < 8; i++ {
		if roots[i], err = s.getNode(newNodeKey([]byte{i << 5}, 3).key); err != nil {
			return
		}
	}
	// sort operations grouping by prefix
	groupedByPrefix, err := s.sortOperationsByPrefix(unsortedOps)
	if err != nil {
		return
	}
	// create parallel ops
	wg, eChan := sync.WaitGroup{}, make(chan lib.ErrorI, 8)
	// commit each group in parallel
	for i := 0; i < 8; i++ {
		// create the subtree SMT
		smt := &SMT{
			store:        s.store,
			root:         roots[i],
			keyBitLength: s.keyBitLength,
			nodeCache:    make(map[string]*node),
			operations:   groupedByPrefix[i],
			minKey:       s.minKey,
			maxKey:       s.maxKey,
		}
		wg.Add(1)
		go func(smt *SMT) {
			defer wg.Done()
			smt.reset()
			// commit the subtree
			if err = smt.commit(true); err != nil {
				eChan <- err
			}
		}(smt)
	}
	// wait for all goroutines to finish
	wg.Wait()
	close(eChan)
	// check if any errors occurred
	for err = range eChan {
		if err != nil {
			return
		}
	}
	return cleanup()
}

// commit(): executes the deferred operations in order (left-to-right),
// minimizing the amount of traversals, IOPS, and hash operations
func (s *SMT) commit(subTree bool) (err lib.ErrorI) {
	for {
		// if no operations and at root - exit
		if len(s.operations) == 0 && len(s.traversed.Nodes) == 0 {
			return
		}
		// pop head into target
		s.target, s.operations = s.operations[0], s.operations[1:]
		// reset path variables
		s.resetGCP()
		// if not at main tree root
		if subTree || len(s.traversed.Nodes) != 0 {
			// update the greatest common prefix and the bit position based on the new current key
			s.target.Key.greatestCommonPrefix(&s.bitPos, s.gcp, s.current.Key)
		}
		// traverse to target
		if err = s.traverse(); err != nil {
			return
		}
		// execute operation
		if !s.target.delete {
			if err = s.set(); err != nil {
				return
			}
		} else {
			if err = s.delete(); err != nil {
				return
			}
		}
		// rehash
		if err = s.rehash(); err != nil {
			return
		}
	}
}

// traverse: navigates the tree downward to locate the target or its closest position
func (s *SMT) traverse() (err lib.ErrorI) {
	// execute main loop
	for {
		var currentKey []byte
		// add current to traversed
		s.traversed.Nodes = append(s.traversed.Nodes, s.current.copy())
		// decide to move left or right based on the bit-value of the key
		switch s.pathBit = s.target.Key.bitAt(s.bitPos); s.pathBit {
		case 0: // move down to the left
			currentKey = s.current.LeftChildKey
		case 1: // move down to the right
			currentKey = s.current.RightChildKey
		}
		// load current node from the store
		s.current, err = s.getNode(currentKey)
		if err != nil {
			return
		}
		// defensive nil check
		if s.current == nil {
			return ErrInvalidMerkleTree()
		}
		// load the bytes into the key
		s.current.Key.fromBytes(currentKey)
		// update the greatest common prefix and the bit position based on the new current key
		s.target.Key.greatestCommonPrefix(&s.bitPos, s.gcp, s.current.Key)
		// exit conditions, current != gcp || current == target
		if !s.current.Key.equals(s.gcp) || s.target.Key.equals(s.gcp) {
			return // exit loop
		}
	}
}

// rehash() recalculate hashes from the current node upwards until
// a) the next operation key is LTE the right sibling's key, after truncating it to the right sibling's key length
// b) traversed list is empty
func (s *SMT) rehash() (err lib.ErrorI) {
	// iterate the traversed list from end to start
	s.stat.rehashes = uint32(len(s.traversed.Nodes))
	for {
		if len(s.traversed.Nodes) == 0 {
			return
		}
		// select the parent
		parent := s.traversed.Nodes[len(s.traversed.Nodes)-1]
		// set current = parent
		s.current = parent
		// remove the parent from the traverse list
		s.traversed.Pop()
		// exit if next operation is LTE the right sibling
		if len(s.operations) != 0 && s.operations[0].Key.cmp(&key{key: parent.RightChildKey}) <= 0 {
			return
		}
		// calculate its new value
		if err = s.updateParentValue(parent); err != nil {
			return
		}
		// set node in the database
		if err = s.setNode(parent); err != nil {
			return
		}
	}
}

// addOperation() adds a deferred operation to the sorted list
func (s *SMT) addOperation(n *node) { s.unsortedOps[string(n.Key.bytes())] = n }

// sortOperations() sorts the operations
func (s *SMT) sortOperations() {
	s.operations = make([]*node, len(s.unsortedOps))
	// insert all unsorted operations into the slice
	i := 0
	for _, n := range s.unsortedOps {
		s.operations[i] = n
		i++
	}
	// sort the operations
	sort.Slice(s.operations, func(i, j int) bool {
		return s.operations[i].Key.cmp(s.operations[j].Key) < 0
	})
}

// initializeTree() ensures the tree always has a root with two children
// this allows the logic to be without root edge cases for insert and delete
func (s *SMT) initializeTree(rootKey *key) {
	// create a min and max node, this enables no edge cases for root
	minNode := &node{Key: newNodeKey(bytes.Repeat([]byte{0}, 20), s.keyBitLength), Node: lib.Node{Value: bytes.Repeat([]byte{0}, 20)}}
	maxNode := &node{Key: newNodeKey(bytes.Repeat([]byte{255}, 20), s.keyBitLength), Node: lib.Node{Value: bytes.Repeat([]byte{255}, 20)}}
	// set min and max node in the database
	if err := s.setNode(minNode); err != nil {
		panic(err)
	}
	if err := s.setNode(maxNode); err != nil {
		panic(err)
	}
	// update root
	s.root = &node{
		Key: rootKey,
		Node: lib.Node{
			LeftChildKey:  minNode.Key.bytes(),
			RightChildKey: maxNode.Key.bytes(),
		},
	}
	// update the root's value
	if err := s.updateParentValue(s.root); err != nil {
		panic(err)
	}
	// set the root in store
	if err := s.setNode(s.root); err != nil {
		panic(err)
	}
}

// updateParentValue() updates the value of parent based on its children
func (s *SMT) updateParentValue(parent *node) (err lib.ErrorI) {
	var rightChild, leftChild *node
	// get the left child
	if leftChild, err = s.getNode(parent.LeftChildKey); err != nil {
		return
	}
	// get the left child
	if rightChild, err = s.getNode(parent.RightChildKey); err != nil {
		return
	}
	// create a buffer for the input
	input := make([]byte, leftChild.Key.size()+len(leftChild.Value)+rightChild.Key.size()+len(rightChild.Value))
	offset := 0
	// copy leftChild key
	n := copy(input[offset:], leftChild.Key.bytes())
	offset += n
	// copy leftChild value
	n = copy(input[offset:], leftChild.Value)
	offset += n
	// copy rightChild key
	n = copy(input[offset:], rightChild.Key.bytes())
	offset += n
	// copy rightChild value
	copy(input[offset:], rightChild.Value)
	// concatenate the left and right children values; update the parents value
	now := time.Now()
	parent.Value = crypto.Hash(input)
	s.stat.hashTime += time.Since(now)
	// save the updated root value to the structure
	if bytes.Equal(parent.Key.bytes(), s.root.Key.bytes()) {
		s.root = parent.copy()
	}
	return
}

// addSyntheticBorders() injects 16 'synthetic' border nodes into the tree to allow safe recursion of the commit function
// the 16 nodes are removed by calling 'cleanup' at the end of the function. This is useful for parallelization
func (s *SMT) addSyntheticBorders() (cleanup func() lib.ErrorI, err lib.ErrorI) {
	saved := []*node(nil)
	// generate borders
	borders := make([]*node, 0, 16)
	for i := 0; i < 8; i++ {
		// add synthetic borders: low and high of each prefix range
		low, high := s.generatePrefixRange(uint8(i), s.keyBitLength)
		// don't add low range at 0 (already there during tree initialization)
		if i != 0 {
			borders = append(borders, &node{Key: low, Node: lib.Node{Value: []byte{0}}})
		}
		// don't add high range at end border (already there during tree initialization)
		if i != 7 {
			borders = append(borders, &node{Key: high, Node: lib.Node{Value: []byte{0}}})
		}
	}
	// save actual operations
	saved, s.operations = s.operations, borders
	// commit the borders
	if err = s.commit(false); err != nil {
		return
	}
	// reset the operations
	s.operations = saved
	// define a cleanup function to remove the borders
	cleanup = func() lib.ErrorI {
		// reset the SMT
		s.reset()
		// execute over the borders and create 'delete' operations
		s.operations, s.nodeCache = make([]*node, len(borders)), make(map[string]*node)
		for i, n := range borders {
			s.operations[i] = &node{Key: n.Key, delete: true}
		}
		// remove synthetic borders
		return s.commit(false)
	}
	return
}

// sortOperationsByPrefix returns 8 sorted slices grouped by 3-bit prefix: 000 to 111
func (s *SMT) sortOperationsByPrefix(unsortedOps map[string]valueOp) (groups [8][]*node, err lib.ErrorI) {
	for _, operation := range unsortedOps {
		value, del := []byte(nil), true
		if operation.op != opDelete {
			value, del = crypto.Hash(operation.value), false
		}
		n := &node{Key: newNodeKey(crypto.Hash(operation.key), s.keyBitLength), Node: lib.Node{Value: value}, delete: del}
		// check to make sure the target is valid
		if err = s.validateTarget(n); err != nil {
			return
		}
		prefix := n.Key.key[0] >> 5 // extract top 3 bits
		groups[prefix] = append(groups[prefix], n)
	}
	// sort each group
	for i := range groups {
		sort.Slice(groups[i], func(a, b int) bool {
			return groups[i][a].Key.cmp(groups[i][b].Key) < 0
		})
	}
	return
}

// generatePrefixRange() generates a 20 byte key that acts as the 'borders' for a 3 bit prefix
// example: prefix 0 bitCount 4 returns 0000 and 0111
func (s *SMT) generatePrefixRange(prefix uint8, bitCount int) (*key, *key) {
	// 3-bit prefix shifted into top bits of first byte
	base := (prefix & 0x07) << 5
	low := append([]byte{base}, make([]byte, 19)...)
	high := append([]byte{base | 0x1F}, bytes.Repeat([]byte{0xFF}, 19)...)
	return newNodeKey(low, bitCount), newNodeKey(high, bitCount)
}

// reset() resets data for each operation
func (s *SMT) reset() {
	s.current, s.traversed = s.root.copy(), &NodeList{Nodes: make([]*node, 0)}
	s.resetGCP()
}

// resetGCP() resets the greatest common prefix and path variables
func (s *SMT) resetGCP() {
	s.gcp = &key{}
	s.pathBit, s.bitPos = 0, 0
}

// setNode() set a node object in a key value database
func (s *SMT) setNode(n *node) lib.ErrorI {
	// check cache max size
	if len(s.nodeCache) >= MaxCacheSize {
		s.nodeCache = make(map[string]*node, MaxCacheSize)
	}
	// set in cache
	s.nodeCache[string(n.Key.bytes())] = n
	// convert the node object to bytes
	nodeBytes, err := n.bytes()
	if err != nil {
		return err
	}
	// set the bytes under the key in the store
	return s.store.Set(n.Key.bytes(), nodeBytes)
}

// delNode() remove a node from the database given its unique identifier
func (s *SMT) delNode(key []byte) lib.ErrorI {
	delete(s.nodeCache, string(key))
	return s.store.Delete(key)
}

// getNode() retrieves a node object from the database
func (s *SMT) getNode(key []byte) (n *node, err lib.ErrorI) {
	// check cache
	n, found := s.nodeCache[string(key)]
	if found {
		return n, nil
	}
	// initialize a reference to a node object
	n = newNode()
	// get the bytes of the node from the kv store
	nodeBytes, err := s.store.Get(key)
	if err != nil || nodeBytes == nil {
		return
	}
	// convert the node bytes into a node object
	if err = lib.Unmarshal(nodeBytes, n); err != nil {
		return
	}
	// set the key in the node for convenience
	n.Key.fromBytes(key)
	return
}

// validateTarget() checks the target to ensure it's not a reserved key like root, minimum or maximum
func (s *SMT) validateTarget(n *node) lib.ErrorI {
	if bytes.Equal(s.root.Key.bytes(), n.Key.bytes()) {
		return ErrReserveKeyWrite("root")
	}
	if bytes.Equal(s.minKey.bytes(), n.Key.bytes()) {
		return ErrReserveKeyWrite("minimum")
	}
	if bytes.Equal(s.maxKey.bytes(), n.Key.bytes()) {
		return ErrReserveKeyWrite("maximum")
	}
	return nil
}

// GetMerkleProof() returns the merkle proof-of-membership for a given key if it exists,
// and the proof of non-membership otherwise
func (s *SMT) GetMerkleProof(k []byte) ([]*lib.Node, lib.ErrorI) {
	// calculate the key and value to traverse
	s.target = &node{Key: newNodeKey(crypto.Hash(k), s.keyBitLength)}
	// check to make sure the target is valid
	if err := s.validateTarget(s.target); err != nil {
		return nil, err
	}
	// make the slice to store the leaf nodes and the intermediate sibling nodes
	proof := make([]*lib.Node, 0)
	// reset the traversal variables
	s.reset()
	// navigates the tree downward
	if err := s.traverse(); err != nil {
		return nil, err
	}
	// add the target node as the initial value of the proof
	proof = append(proof, &lib.Node{
		Key:   s.current.Key.bytes(),
		Value: s.current.Value,
	})
	// Add current to the list of traversed nodes. For membership proofs, traversed nodes include the
	// path to the target node. For non-membership proofs, the potential insertion location is
	// included instead, this is used for proof verification as the binary key (required for parent
	// hash calculation) is not externally known.
	s.traversed.Nodes = append(s.traversed.Nodes, s.current.copy())
	// traverse the nodes back up to the root to generate the proof
	for i := len(s.traversed.Nodes) - 1; i > 0; i-- {
		// get the current node and its parent
		node := s.traversed.Nodes[i]
		parent := s.traversed.Nodes[i-1]
		// use the parent and the current node itself in order to get its sibling
		siblingKey, order := parent.getOtherChild(node.Key.bytes())
		siblingNode, err := s.getNode(siblingKey)
		// check whether the sibling node actually exists
		if err != nil {
			return nil, err
		}
		// add the sibling node to the proof slice
		proof = append(proof, &lib.Node{
			Key:     siblingKey,
			Value:   siblingNode.Value,
			Bitmask: int32(order),
		})
	}
	// return the proof
	return proof, nil
}

// VerifyProof verifies a Sparse Merkle Tree proof for a given value
// reconstructing the root hash and comparing it against the provided root hash
// depending on the proof type (membership or non-membership)
func (s *SMT) VerifyProof(k []byte, v []byte, validateMembership bool, root []byte, proof []*lib.Node) (bool, lib.ErrorI) {
	// shorthand for the length of the proof slice
	proofLen := len(proof)
	// the proof slice must contain at least two nodes: the leaf node and its sibling
	if proofLen < 2 {
		return false, ErrInvalidMerkleTreeProof()
	}
	// The target is always the first value in the proof. For membership
	// proofs, it represents the actual value being verified. For non-membership proofs,
	// it indicates the potential location of the node. The initial root hash
	// can be constructed using this value.
	hash := proof[0].Value
	// currentKey is the key of the sibling node at any given height, it is used to
	// calculate the parent node's key by finding the greatest common prefix (GCP)
	// of the current node's and its sibling's keys
	currentKey := new(key).fromBytes(proof[0].Key)
	// create a new in-memory store to reconstruct the tree
	memStore, err := NewStoreInMemory(lib.NewDefaultLogger())
	if err != nil {
		return false, err
	}
	// Reconstruct a similar Merkle tree using the proof nodes. This allows to traverse
	// the tree again to verify if the given key and value are included in the tree or
	// to confirm proof-of-non-membership if the key is absent.
	smt := NewSMT(RootKey, s.keyBitLength, memStore)
	// set the node being proven in the new tree
	if err := smt.setNode(&node{
		Node: lib.Node{
			Value: proof[0].Value,
			Key:   currentKey.bytes(),
		},
		Key: currentKey,
	}); err != nil {
		return false, err
	}
	// reconstruct the tree from the bottom up using the proof slice
	for i := 1; i < proofLen; i++ {
		// parentNode will be calculated based on the current node and its sibling
		var parentNode *node
		// calculate the hash of the parent node based on the bitmask of the sibling
		if proof[i].Bitmask == leftChild {
			// build the parent node hash based on the left sibling of the given node
			hash = crypto.Hash(
				append(append(proof[i].Key, proof[i].Value...),
					append(currentKey.bytes(), hash...)...),
			)
			// set the parent node's children
			parentNode = &node{
				Node: lib.Node{
					LeftChildKey:  proof[i].Key,
					RightChildKey: currentKey.bytes(),
				},
			}
		} else {
			// build the parent node hash based on the right sibling of the given node
			hash = crypto.Hash(
				append(append(currentKey.bytes(), hash...),
					append(proof[i].Key, proof[i].Value...)...),
			)
			// set the parent node's children
			parentNode = &node{
				Node: lib.Node{
					LeftChildKey:  currentKey.bytes(),
					RightChildKey: proof[i].Key,
				},
			}
		}
		// calculate the key of the parent node by finding the greatest common prefix
		// (GCP) of their children
		nodeKey := new(key).fromBytes(proof[i].Key)
		gcp := new(key)
		// calculate the GCP between the node and the sibling based on the length of
		// the least significant bits to avoid out of bounds errors
		if currentKey.totalBits() < currentKey.totalBits() {
			currentKey.greatestCommonPrefix(new(int), gcp, nodeKey)
		} else {
			nodeKey.greatestCommonPrefix(new(int), gcp, currentKey)
		}
		// update the current key to the parent key
		currentKey = gcp
		// set the parent node's value, which is the hash of its children
		parentNode.Value = hash
		// set the parent node's key, which is the gcp of its children
		parentNode.Key = currentKey
		// add the parent node to the new tree
		if err := smt.setNode(parentNode); err != nil {
			return false, err
		}
		// set the root of the new tree, as the tree is being reconstructed from
		// the bottom up, the last node in the proof slice will be the root
		if i == proofLen-1 {
			smt.root = parentNode
		}
	}
	// compare the calculated root hash against the provided root hash
	if !bytes.Equal(hash, root) {
		return false, nil
	}
	// calculate the key to traverse the tree
	smt.target = &node{Key: newNodeKey(crypto.Hash(k), smt.keyBitLength)}
	// make sure the target is valid
	if err := smt.validateTarget(smt.target); err != nil {
		return false, err
	}
	// reset the traversal variables
	smt.reset()
	// navigates the tree downward
	if err := smt.traverse(); err != nil {
		return false, err
	}
	// Verify whether the key exists in the tree and what kind of proof is being validated
	// (membership or non-membership).
	// if the key does not exist in the tree and the proof is for membership or
	// if the key exists in the tree and the proof is for non-membership, return false
	nodeExists := smt.target.Key.equals(smt.gcp)
	if (!nodeExists && validateMembership) || (nodeExists && !validateMembership) {
		return false, nil
	}
	// if the key does not exist in the tree and the proof is for non-membership, return true
	if !nodeExists && !validateMembership {
		return true, nil
	}
	// Verify if the value matches the provided one. This step confirms the
	// proof-of-non-membership, as the intermediate nodes are built using the
	// children's keys and values. A mismatch in values indicates that the Merkle
	// root could not have been derived from this data.
	return bytes.Equal(proof[0].Value, crypto.Hash(v)), nil
}

// NODE KEY CODE BELOW

/*
Understanding Node Keys:
- Node keys are []byte representation of 'left-to-right' bit-strings where the last byte is metadata
that stores the number of left padding zeroes in the final data byte.

The padding byte is needed in order to support varying length bit-strings:

Examples:
  - []byte{255, 0}       = 11111111           where bit-length = 8
  - []byte{0, 0b1011, 2} = 00000000 001011    where bit-length = 14
  - []byte{0, 0b1, 4}    = 00000000 00001     where bit-length = 13
  - []byte{0, 1}         = 00                 where bit-length = 2
  - []byte{0, 0}         = 0                  where bit-length = 1

An alternative structure to this design would've been storing the bit-length in the final byte
however storing the bit length might require two bytes for keys > length of 255
*/

// key is the structure used to cache data about node keys for optimal performance
type key struct {
	key      []byte // the actual node key bytes
	bitCount int    // cached bit count
	length   int    // cached num of bytes in the node key
}

// newNodeKey() given data and a bitCount, this function treats bytes like a continuous bit string
// a) it truncates the bits beyond bitcount
// b) it stores the left padding of the final byte in an appended meta byte at the end
//
// Examples:
//
//   - data = []byte{0b00001000, 0b00100010}, bitCount = 11
//     => []byte{0b00001000, 0b00000001, 2}
//     Final 3 bits are meaningful ('001'), compacted to 0b00000001 with 2 leading zeros.
//
//   - data = []byte{0b00001000}, bitCount = 4
//     => []byte{0b00000000, 3}
//     Final 4 bits are all 0s, compacted to 0b00000000 with 3 leading zeros.
//
//   - data = []byte{0b11110000, 0b10101001}, bitCount = 13
//     => []byte{0b11110000, 0b00010101, 0}
//     Final 5 bits are '10101', compacted to 0b00010101 with 0 leading zeros.
func newNodeKey(data []byte, bitCount int) (k *key) {
	// count the number of bytes
	numBytes := (bitCount + 7) / 8
	// create a new key object
	k = &key{key: make([]byte, numBytes)}
	// copy the data into that key object without extra bytes
	copy(k.key, data)
	// calculate the bits in the final byte
	lastByteBits := bitCount % 8
	if lastByteBits == 0 && bitCount > 0 {
		lastByteBits = 8
	}
	// zero out junk bits
	k.key[numBytes-1] >>= 8 - lastByteBits
	// calculate left padding (number of leading zeroes)
	leftPadding := bits.LeadingZeros8(k.key[numBytes-1]) - (8 - lastByteBits)
	if k.key[numBytes-1] == 0 {
		leftPadding--
	}
	// append meta byte
	k.key = append(k.key, byte(leftPadding))
	// set bit count
	k.bitCount = bitCount
	// exit with key
	return k
}

// greatestCommonPrefix() calculates the greatest common prefix (GCP) between the current key and another key.
// - Starts at a given bit position (`bitPos`).
// - Continues until bits differ or there are no more bits in the `current` key.
// CONTRACT: `current`'s size is always less than or equal to the target (`k`).
func (k *key) greatestCommonPrefix(bitPos *int, gcp *key, current *key) {
	totalBits := current.totalBits()
	// traverse both byte slices bit by bit starting at bit position
	for ; *bitPos < totalBits; *bitPos++ {
		// get the bits for target and current at current bit position
		bit1, bit2 := k.bitAt(*bitPos), current.bitAt(*bitPos)
		if bit1 != bit2 {
			break
		}
		// if the bits match, add to the common prefix
		gcp.addBit(bit1)
	}
}

// bitAt() returns the bit value <0 or 1> at a 0 indexed position left to right (MSB)
// ex 1: [0,1,1,1]: bitPos=0 returns 0 and bitPos=1 returns 1
// ex 2: [1,0,0,0,0,0,0,0], [1,0,0]: bitPos=8 returns 1 and bitPos=9 returns 0
func (k *key) bitAt(bitPos int) int {
	// calculate the byte index
	byteIndex := bitPos / 8
	// get the byte at byte index
	byt := k.key[byteIndex]
	// get the length of the key
	size, pos := k.size(), bitPos%8
	// if in the bit is NOT in the last data byte
	if byteIndex != size-2 {
		// calculate the new bit index using MSB logic
		bitIndex := 7 - pos
		// use bitwise to retrieve the bit value
		return k.bitAtIndex(byt, bitIndex)
	}
	// if the byte is fully zero or the bit is within the left-padding region, return 0
	leftPadding := int(k.key[size-1])
	if (leftPadding == 0 && byt == 0) || pos < leftPadding {
		return 0
	}
	// compute how many bits are meaningful in the final byte (1-based count)
	lastByteBitsCount := ((k.totalBits() - 1) % 8) + 1
	// calculate how far to right-shift to align the target bit to the least significant bit
	shift := lastByteBitsCount - pos - 1
	// shift the byte and mask to isolate and return the desired bit (0 or 1)
	return int((byt >> shift) & 1)
}

// addBit() appends a single bit (0 or 1) to the key and returns a new key
func (k *key) addBit(bit int) {
	// total byte length, including metaByte
	bitPos, size := k.totalBits()%8, k.size()
	if bitPos == 0 && k.bitCount != 0 {
		bitPos = 8
	}
	// get the last data byte, get the zero bit count
	lastByte, leftPadding := k.key[size-2], int(k.key[size-1])
	// inc leading zeroes if bit is zero and the last byte is all zeroes
	if k.bitCount != 0 && lastByte == 0 {
		leftPadding++
	}
	// if the current lastByte is full, append a new byte
	if bitPos == 8 {
		// add byte to the end
		k.key = append(k.key, 0)
		// reset last byte, bit position and left padding, increment size
		lastByte, bitPos, leftPadding, k.length, size = 0, 0, 0, k.length+1, size+1
	}
	// increment the bit count
	k.bitCount++
	// append the new bit to the end of the last byte and update key
	k.key[size-2], k.key[size-1] = (lastByte<<1)|byte(bit), byte(leftPadding)
}

// bytes() encodes a key object to bytes
func (k *key) bytes() []byte { return k.key }

// fromBytes() creates a new key object from existing encoded key bytes
func (k *key) fromBytes(data []byte) *key {
	k.key = data
	return k
}

// totalBits() returns the number of meaningful bits in the key
func (k *key) totalBits() int {
	if k.bitCount == 0 {
		// total byte length, including metaByte
		size := k.size()
		// initialize if necessary
		if size == 0 {
			k.key, k.length = []byte{0, 0}, 2
			return 0
		}
		// metaByte = number of leading 0s which is encoded in the *final* byte
		leadingZeroes := int(k.key[size-1])
		// slice without the metaByte
		dataBytes := k.key[:size-1]
		// bits from all full data bytes except the last
		fullBits := (size - 2) * 8
		// number of significant bits in the last byte
		bitLen := bits.Len8(dataBytes[size-2])
		// ensure only '0' still counts as 1 bit
		if bitLen == 0 {
			bitLen = 1
		}
		// finally set the bit count
		k.bitCount = fullBits + leadingZeroes + bitLen
	}
	return k.bitCount
}

func (k *key) size() int {
	if k.length == 0 {
		k.length = len(k.key)
	}
	return k.length
}

// bitAtIndex() returns a bit at an index (0 indexed and left to right) within a byte
func (k *key) bitAtIndex(b byte, index int) int { return int(b>>index) & 1 }

// equals() returns true if two key objects are equivalent
func (k *key) equals(k2 *key) bool { return bytes.Equal(k.key, k2.key) }

// cmp() compares two node keys, returning -1 for less, 0 for equal, and 1 for greater than
// - contract: `k2`'s size is always less than or equal to (`k`)
func (k *key) cmp(k2 *key) int {
	var startBit int
	// get the totalBits of k2
	k2TotalBits := k2.totalBits()
	// calculate the number of full bytes
	fullBytes := k2TotalBits / 8
	// if k2 has full bytes
	if fullBytes > 0 {
		// calculate start bit
		startBit = fullBytes * 8
		// compare the full bytes
		fullBytesCmp := bytes.Compare(k.key[:fullBytes], k2.key[:fullBytes])
		// if full bytes aren't equal
		if fullBytesCmp != 0 {
			return fullBytesCmp
		}
	}
	// do bitwise comparison for the remaining bits
	for i := startBit; i < k2TotalBits; i++ {
		// compare bit by bit in the final data byte
		b1, b2 := k.bitAt(i), k2.bitAt(i)
		switch {
		// less
		case b1 < b2:
			return -1
		// greater
		case b1 > b2:
			return 1
		}
	}
	// exit
	return 0
}

// NODE CODE BELOW

// newNode() is a constructor for the node object
func newNode() (n *node) {
	n = new(node)
	n.Key = new(key)
	return
}

// bytes() returns the marshalled node
func (x *node) bytes() ([]byte, lib.ErrorI) {
	// convert the object into bytes
	// NOTE: the `key` will not be marshalled as
	// it's excluded from the Node protobuf structure
	return lib.Marshal(x)
}

// setChildren() sets the children of a node in its structure
func (x *node) setChildren(leftKey, rightKey []byte) {
	x.LeftChildKey, x.RightChildKey = leftKey, rightKey
}

// getOtherChild() returns the sibling for the child key passed and which child it is
func (x *node) getOtherChild(childKey []byte) ([]byte, byte) {
	switch {
	case bytes.Equal(x.LeftChildKey, childKey):
		return x.RightChildKey, rightChild
	case bytes.Equal(x.RightChildKey, childKey):
		return x.LeftChildKey, leftChild
	}
	panic("no child node was a match for getOtherChild")
}

// replaceChild() replaces the child reference with a new key
func (x *node) replaceChild(oldKey, newKey []byte) {
	switch {
	case bytes.Equal(x.LeftChildKey, oldKey):
		x.LeftChildKey = newKey
		return
	case bytes.Equal(x.RightChildKey, oldKey):
		x.RightChildKey = newKey
		return
	}
	panic("no child node was replaced")
}

// copy() returns a shallow copy of the node
func (x *node) copy() *node { return &(*x) }

// NODE LIST CODE BELOW

// NodeList defines a list of nodes, used for traversal
type NodeList struct {
	Nodes []*node
}

// Parent() returns the parent of the last node traversed (current)
func (n *NodeList) Parent() *node { return n.Nodes[len(n.Nodes)-1] }

// GrandParent() returns the grandparent of the last node traversed (current)
func (n *NodeList) GrandParent() *node { return n.Nodes[len(n.Nodes)-2] }

// Pop() removes the node from the list
func (n *NodeList) Pop() { n.Nodes = n.Nodes[:len(n.Nodes)-1] }

// RootKey() value is arbitrary, but it happens to be right in the middle of Min and Max Hash for abstract cleanliness
var (
	RootKey = []byte{
		0x7F, 255, 255, 255, 255, 255, 255, 255,
		255, 255, 255, 255, 255, 255, 255, 255,
		255, 255, 255, 255, 255, 255, 255, 255,
		255, 255, 255, 255, 255, 255, 255, 255,
	}
)<|MERGE_RESOLUTION|>--- conflicted
+++ resolved
@@ -154,15 +154,11 @@
 	unsortedOps map[string]*node
 	// OpData: data for each operation
 	OpData
-<<<<<<< HEAD
-
+	// define reserved keys
+	minKey    *key
+	maxKey    *key
 	statsChan chan SMTStat
 	stat      SMTStat
-=======
-	// define reserved keys
-	minKey *key
-	maxKey *key
->>>>>>> 30d59e0f
 }
 
 // node wraps protobuf Node with a key
