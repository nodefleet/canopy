package store

import (
	"bytes"
<<<<<<< HEAD
	"slices"
	"time"

=======
>>>>>>> 3038f34a
	"github.com/canopy-network/canopy/lib"
	"github.com/canopy-network/canopy/lib/crypto"
	"math/bits"
)

// =====================================================
// SMT: An optimized sparse Merkle tree
// =====================================================
//
// This is an optimized sparse Merkle tree (SMT) designed for key-value storage.
// It combines properties of prefix trees and Merkle trees to efficiently handle
// sparse datasets and cryptographic integrity.
//
//  - Sparse Structure: Keys are organized by their binary representation,
//     with internal nodes storing common prefixes to reduce redundant paths
//
//  - Merkle Hashing: Each node stores a hash derived from its children, enabling
//     cryptographic proofs for efficient verification of data integrity
//
//  - Optimized Traversals: Operations like insertion, deletion, and lookup focus
//     only on the relevant parts of the tree, minimizing unnecessary traversal of empty nodes
//
//  - Key-Value Operations: Supports upserts and deletions by dynamically creating
//     or removing nodes while maintaining the Merkle tree structure
//
// OPTIMIZATIONS OVER REGULAR SMT:
// 1. Any leaf nodes without values are set to nil. A parent node is also nil if both children are nil
// 2. If a parent has exactly one non-nil child, replace the parent with the non-nil child
// 3. A tree always starts with two children: (0x0...) and (FxF...), and a Root
//
// ALGORITHM:
//	1. Tree Traversal
//	    - Navigate down the tree to set *current* to the closest node based on the binary of the target key
//	2.a Upsert (Insert or Update)
//	    - If the target already matches *current*: Update the existing node
//	    - Otherwise: Create a new node to represent the parent of the target node and *current*
//	    - Replace the pointer to *current* within its old parent with the new parent
//	    - Assign the *current* node and the target as children of the new parent
//	2.b Delete
//	    - If the target matches *current*:
//	      - Delete *current*
//	      - Replace the pointer to *current's parent* within *current's grandparent* with the *current's* sibling
//	      - Delete *current's* parent node
//	3. ReHash
//	    - Update hash values for all ancestor nodes of the modified node, moving upward until the root
//
// Examples:
//
//      INSERT 1101                 DELETE 010
//
//                     BEFORE
//         root                        root
//        /    \                     /      \
//      0000    1                 *0*        1
//            /   \               / \       /  \
//          1000  111          000 *010*  101  111
//               /   \
//             1110  1111
//
//
//                       AFTER
//         root                        root
//        /    \                     /      \
//      0000    1                  000       1
//            /   \                         /  \
//          1000 *11*                     101   111
//               /  \
//           *1101*  111
//                  /   \
//                1110  1111
//
// =====================================================
//

type SMTStat struct {
	duration time.Duration
	rehashes uint32
	hashTime time.Duration
}

func (s *SMT) logData() {
	logger := lib.NewDefaultLogger()
	quit := make(chan struct{})

	stats := make([]SMTStat, 0)

	go func() {
		for stat := range s.statsChan {
			stats = append(stats, stat)
		}
		close(quit)
	}()

	go func() {
		interval := 5 * time.Second
		ticker := time.NewTicker(interval)
		defer ticker.Stop()

		for {
			select {
			case <-ticker.C:
				if len(stats) == 0 {
					continue
				}

				var totalDuration time.Duration
				var totalHashTime time.Duration
				var totalRehashes uint32

				for _, stat := range stats {
					totalDuration += stat.duration
					totalHashTime += stat.hashTime
					totalRehashes += stat.rehashes
				}
				avgDuration := totalDuration / time.Duration(len(stats))
				avgHashTime := totalHashTime / time.Duration(len(stats))
				avgRehashes := totalRehashes / uint32(len(stats))

				logger.Infof("[SMT] Avgs: OpDuration: %s | HashTime: %s | Rehashes: %d",
					avgDuration, avgHashTime, avgRehashes)
				// stats = make([]SMTStat, 5000)
				stats = make([]SMTStat, 0, 5000)
			case <-quit:
				return
			}
		}
	}()
}

const MaxKeyBitLength = 160 // the maximum leaf key bits (20 bytes)
const MaxCacheSize = 1000000

type SMT struct {
	// store: an abstraction of the database where the tree is being stored
	store lib.RWStoreI
	// root: the root node
	root *node
	// keyBitLength: the depth of the tree, once set it cannot be changed for a protocol
	keyBitLength int
	// nodeCache: an efficient in-memory cache to avoid marshalling and unmarshalling recent nodes
	nodeCache map[uint64]*node
	// OpData: data for each operation
	OpData

	statsChan chan SMTStat
	stat      SMTStat
}

// node wraps protobuf Node with a key
type node struct {
	// Key: the structure that is used to interpret node keys (bytes, fromBytes, etc.)
	Key *key
	// Node: is the structure persisted on disk under the above key bytes
	lib.Node
}

// OpData: data for each operation (set, delete)
type OpData struct {
	// gcp: The greatest common prefix between the Target and Current’s keys, representing the shared path
	gcp *key
	// bitPos: The bit position of the bit after the gcp in target_key
	bitPos int
	// pathBit: The bit at bitPos
	pathBit int
	// target: the node that is being added or deleted (or its ID)
	target *node
	// current: the current selected node
	current *node
	// traversed: a descending list of traversed nodes from root to parent of current
	traversed *NodeList
}

const (
	// leftChild: enum identifier of left child (0)
	leftChild = iota
	// leftChild: enum identifier of right child (1)
	rightChild
)

// NewDefaultSMT() creates a new abstraction fo the SMT object using default parameters
func NewDefaultSMT(store lib.RWStoreI) (smt *SMT) {
	return NewSMT(RootKey, MaxKeyBitLength, store)
}

// NewSMT() creates a new abstraction of the SMT object
func NewSMT(rootKey []byte, keyBitLen int, store lib.RWStoreI) (smt *SMT) {
	var err lib.ErrorI
	// create a new smt object
	smt = &SMT{
		store:        store,
		keyBitLength: keyBitLen,
<<<<<<< HEAD
		statsChan:    make(chan SMTStat),
=======
		nodeCache:    make(map[uint64]*node, MaxCacheSize),
>>>>>>> 3038f34a
	}
	go smt.logData()
	// ensure the root key is the proper length based on the bit count
	rKey := newNodeKey(bytes.Clone(rootKey), keyBitLen)
	// get the root from the store
	smt.root, err = smt.getNode(rKey.bytes())
	if err != nil {
		panic(err)
	}
	// if the root is empty, initialize with min and max node
	if smt.root.LeftChildKey == nil {
		smt.initializeTree(rKey)
	}
	return
}

// Root() returns the root value of the smt
func (s *SMT) Root() []byte { return bytes.Clone(s.root.Value) }

// Set: insert or update a target
func (s *SMT) Set(k, v []byte) lib.ErrorI {
	start := time.Now()
	s.stat = SMTStat{
		duration: 0,
		rehashes: 0,
		hashTime: 0,
	}
	defer func() {
		s.stat.duration = time.Since(start)
		s.statsChan <- s.stat
	}()

	// calculate the key and value to upsert
	s.target = &node{Key: newNodeKey(crypto.Hash(k), s.keyBitLength), Node: lib.Node{Value: crypto.Hash(v)}}
	// check to make sure the target is valid
	if err := s.validateTarget(); err != nil {
		return err
	}
	// navigates the tree downward
	if err := s.traverse(); err != nil {
		return err
	}
	// if gcp != target key then it is an insert not an update
	if !s.target.Key.equals(s.gcp) {
		// create a new node (new parent of current and target)
		newParent := newNode()
		newParent.Key = s.gcp
		// get the parent (soon to be grandparent) of current
		oldParent := s.traversed.Parent()
		// calculate current's bytes by encoding
		currentBytes, targetBytes := s.current.Key.bytes(), s.target.Key.bytes()
		// replace the reference to Current in its parent with the new parent
		oldParent.replaceChild(currentBytes, newParent.Key.bytes())
		// set current and target as children of new parent
		// NOTE: the old parent is now the grandparent of target and current
		switch s.pathBit = s.target.Key.bitAt(s.bitPos); s.pathBit {
		case 0:
			newParent.setChildren(targetBytes, currentBytes)
		case 1:
			newParent.setChildren(currentBytes, targetBytes)
		}
		// add new node to traversed list, as it's the new parent for current and target
		// and should come after the grandparent (previously parent)
		s.traversed.Nodes = append(s.traversed.Nodes, newParent.copy())
	}
	// set the node in the database
	if err := s.setNode(s.target); err != nil {
		return err
	}
	// finish with a rehashing of the tree
	return s.rehash()
}

// Delete: removes a target node if exists in the tree
func (s *SMT) Delete(k []byte) lib.ErrorI {
	start := time.Now()
	s.stat = SMTStat{
		duration: 0,
		rehashes: 0,
		hashTime: 0,
	}
	defer func() {
		s.stat.duration = time.Since(start)
		s.statsChan <- s.stat
	}()
	// calculate the key and value to upsert
	s.target = &node{Key: newNodeKey(crypto.Hash(k), s.keyBitLength)}
	// check to make sure the target is valid
	if err := s.validateTarget(); err != nil {
		return err
	}
	// navigates the tree downward
	if err := s.traverse(); err != nil {
		return err
	}
	// if gcp != target key then there is no delete because the node does not exist
	if !s.target.Key.equals(s.gcp) {
		return nil
	}
	// calculate target key bytes
	targetBytes := s.target.Key.bytes()
	// get the parent and grandparent
	parent, grandparent := s.traversed.Parent(), s.traversed.GrandParent()
	// get the sibling of the target
	sibling, _ := parent.getOtherChild(targetBytes)
	// replace the parent reference with the sibling in the grandparent
	grandparent.replaceChild(parent.Key.bytes(), sibling)
	// delete the parent from the database and remove it from the traversal array
	if err := s.delNode(parent.Key.bytes()); err != nil {
		return err
	}
	// remove the parent from the traversed list
	s.traversed.Pop()
	// delete the target from the database
	if err := s.delNode(targetBytes); err != nil {
		return err
	}
	// finish with a rehashing of the tree
	return s.rehash()
}

// traverse: navigates the tree downward to locate the target or its closest position
func (s *SMT) traverse() (err lib.ErrorI) {
	s.reset()
	// execute main loop
	for {
		var currentKey []byte
		// add current to traversed
		s.traversed.Nodes = append(s.traversed.Nodes, s.current.copy())
		// decide to move left or right based on the bit-value of the key
		switch s.pathBit = s.target.Key.bitAt(s.bitPos); s.pathBit {
		case 0: // move down to the left
			currentKey = s.current.LeftChildKey
		case 1: // move down to the right
			currentKey = s.current.RightChildKey
		}
		// load current node from the store
		s.current, err = s.getNode(currentKey)
		if err != nil {
			return
		}
		if s.current == nil {
			return ErrInvalidMerkleTree()
		}
		// load the bytes into the key
		s.current.Key.fromBytes(currentKey)
		// update the greatest common prefix and the bit position based on the new current key
		s.target.Key.greatestCommonPrefix(&s.bitPos, s.gcp, s.current.Key)
		// exit conditions
		if !s.current.Key.equals(s.gcp) || s.target.Key.equals(s.gcp) {
			return // exit loop
		}
	}
}

// rehash() recalculate hashes from the current node upwards
func (s *SMT) rehash() lib.ErrorI {
	// create a convenience variable for the max index of the array
	maxIdx := len(s.traversed.Nodes) - 1
	// iterate the traversed list from end to start
	s.stat.rehashes = uint32(maxIdx + 1)
	for i := maxIdx; i >= 0; i-- {
		// child stores the cached from the parent that was traversed
		var child *node
		// select the parent
		parent := s.traversed.Nodes[i]
		// get a child from the traversed list if possible
		if i != maxIdx {
			child = s.traversed.Nodes[i+1]
		}
		// calculate its new value
		if err := s.updateParentValue(parent, child); err != nil {
			return err
		}
		// set node in the database
		if err := s.setNode(parent); err != nil {
			return err
		}
	}
	return nil
}

// initializeTree() ensures the tree always has a root with two children
// this allows the logic to be without root edge cases for insert and delete
func (s *SMT) initializeTree(rootKey *key) {
	// create a min and max node, this enables no edge cases for root
	minNode := &node{Key: newNodeKey(bytes.Repeat([]byte{0}, 20), s.keyBitLength), Node: lib.Node{Value: bytes.Repeat([]byte{0}, 20)}}
	maxNode := &node{Key: newNodeKey(bytes.Repeat([]byte{255}, 20), s.keyBitLength), Node: lib.Node{Value: bytes.Repeat([]byte{255}, 20)}}
	// set min and max node in the database
	if err := s.setNode(minNode); err != nil {
		panic(err)
	}
	if err := s.setNode(maxNode); err != nil {
		panic(err)
	}
	// update root
	s.root = &node{
		Key: rootKey,
		Node: lib.Node{
			LeftChildKey:  minNode.Key.bytes(),
			RightChildKey: maxNode.Key.bytes(),
		},
	}
	// update the root's value
	if err := s.updateParentValue(s.root, minNode); err != nil {
		panic(err)
	}
	// set the root in store
	if err := s.setNode(s.root); err != nil {
		panic(err)
	}
}

// updateParentValue() updates the value of parent based on its children
func (s *SMT) updateParentValue(parent, child *node) (err lib.ErrorI) {
	var rightChild, leftChild *node
	// if there's a child from the traversed list
	if child != nil {
		// determine if it's the right or left child for the parent
		if bytes.Equal(parent.RightChildKey, child.Key.bytes()) {
			rightChild = child
		} else {
			leftChild = child
		}
	}
	// get the left child
	if leftChild == nil {
		// get the child from the database
		if leftChild, err = s.getNode(parent.LeftChildKey); err != nil {
			return
		}
	}
	// get the left child
	if rightChild == nil {
		// get the child from the database
		if rightChild, err = s.getNode(parent.RightChildKey); err != nil {
			return
		}
	}
	// create a buffer for the input
	input := make([]byte, leftChild.Key.size()+len(leftChild.Value)+rightChild.Key.size()+len(rightChild.Value))
	offset := 0
	// copy leftChild key
	n := copy(input[offset:], leftChild.Key.bytes())
	offset += n
	// copy leftChild value
	n = copy(input[offset:], leftChild.Value)
	offset += n
	// copy rightChild key
	n = copy(input[offset:], rightChild.Key.bytes())
	offset += n
	// copy rightChild value
	copy(input[offset:], rightChild.Value)
	// concatenate the left and right children values; update the parents value
<<<<<<< HEAD
	now := time.Now()
	parent.Value = crypto.Hash(append(leftChildInput, rightChildInput...))
	s.stat.hashTime += time.Since(now)
=======
	parent.Value = crypto.Hash(input)
>>>>>>> 3038f34a
	// save the updated root value to the structure
	if bytes.Equal(parent.Key.bytes(), s.root.Key.bytes()) {
		s.root = parent.copy()
	}
	return
}

// reset() resets data for each operation
func (s *SMT) reset() {
	s.current, s.gcp = s.root.copy(), &key{}
	s.pathBit, s.bitPos = 0, 0
	s.traversed = &NodeList{Nodes: make([]*node, 0)}
}

// setNode() set a node object in a key value database
func (s *SMT) setNode(n *node) lib.ErrorI {
	// check cache max size
	if len(s.nodeCache) >= MaxCacheSize {
		s.nodeCache = make(map[uint64]*node, MaxCacheSize)
	}
	// set in cache
	s.nodeCache[crypto.Hash64(n.Key.bytes())] = n
	// convert the node object to bytes
	nodeBytes, err := n.bytes()
	if err != nil {
		return err
	}
	// set the bytes under the key in the store
	return s.store.Set(n.Key.bytes(), nodeBytes)
}

// delNode() remove a node from the database given its unique identifier
func (s *SMT) delNode(key []byte) lib.ErrorI {
	delete(s.nodeCache, crypto.Hash64(key))
	return s.store.Delete(key)
}

// getNode() retrieves a node object from the database
func (s *SMT) getNode(key []byte) (n *node, err lib.ErrorI) {
	// check cache
	n, found := s.nodeCache[crypto.Hash64(key)]
	if found {
		return n, nil
	}
	// initialize a reference to a node object
	n = newNode()
	// get the bytes of the node from the kv store
	nodeBytes, err := s.store.Get(key)
	if err != nil || nodeBytes == nil {
		return
	}
	// convert the node bytes into a node object
	if err = lib.Unmarshal(nodeBytes, n); err != nil {
		return
	}
	// set the key in the node for convenience
	n.Key.fromBytes(key)
	return
}

// validateTarget() checks the target to ensure it's not a reserved key like root, minimum or maximum
func (s *SMT) validateTarget() lib.ErrorI {
	if bytes.Equal(s.root.Key.bytes(), s.target.Key.bytes()) {
		return ErrReserveKeyWrite("root")
	}
	if bytes.Equal(newNodeKey(bytes.Repeat([]byte{0}, 20), s.keyBitLength).bytes(), s.target.Key.bytes()) {
		return ErrReserveKeyWrite("minimum")
	}
	if bytes.Equal(newNodeKey(bytes.Repeat([]byte{255}, 20), s.keyBitLength).bytes(), s.target.Key.bytes()) {
		return ErrReserveKeyWrite("maximum")
	}
	return nil
}

// GetMerkleProof() returns the merkle proof-of-membership for a given key if it exists,
// and the proof of non-membership otherwise
func (s *SMT) GetMerkleProof(k []byte) ([]*lib.Node, lib.ErrorI) {
	// calculate the key and value to traverse
	s.target = &node{Key: newNodeKey(crypto.Hash(k), s.keyBitLength)}
	// check to make sure the target is valid
	if err := s.validateTarget(); err != nil {
		return nil, err
	}
	// make the slice to store the leaf nodes and the intermediate sibling nodes
	proof := make([]*lib.Node, 0)
	// navigates the tree downward
	if err := s.traverse(); err != nil {
		return nil, err
	}
	// add the target node as the initial value of the proof
	proof = append(proof, &lib.Node{
		Key:   s.current.Key.bytes(),
		Value: s.current.Value,
	})
	// Add current to the list of traversed nodes. For membership proofs, traversed nodes include the
	// path to the target node. For non-membership proofs, the potential insertion location is
	// included instead, this is used for proof verification as the binary key (required for parent
	// hash calculation) is not externally known.
	s.traversed.Nodes = append(s.traversed.Nodes, s.current.copy())
	// traverse the nodes back up to the root to generate the proof
	for i := len(s.traversed.Nodes) - 1; i > 0; i-- {
		// get the current node and its parent
		node := s.traversed.Nodes[i]
		parent := s.traversed.Nodes[i-1]
		// use the parent and the current node itself in order to get its sibling
		siblingKey, order := parent.getOtherChild(node.Key.bytes())
		siblingNode, err := s.getNode(siblingKey)
		// check whether the sibling node actually exists
		if err != nil {
			return nil, err
		}
		// add the sibling node to the proof slice
		proof = append(proof, &lib.Node{
			Key:     siblingKey,
			Value:   siblingNode.Value,
			Bitmask: int32(order),
		})
	}
	// return the proof
	return proof, nil
}

// VerifyProof verifies a Sparse Merkle Tree proof for a given value
// reconstructing the root hash and comparing it against the provided root hash
// depending on the proof type (membership or non-membership)
func (s *SMT) VerifyProof(k []byte, v []byte, validateMembership bool, root []byte, proof []*lib.Node) (bool, lib.ErrorI) {
	// shorthand for the length of the proof slice
	proofLen := len(proof)
	// the proof slice must contain at least two nodes: the leaf node and its sibling
	if proofLen < 2 {
		return false, ErrInvalidMerkleTreeProof()
	}
	// The target is always the first value in the proof. For membership
	// proofs, it represents the actual value being verified. For non-membership proofs,
	// it indicates the potential location of the node. The initial root hash
	// can be constructed using this value.
	hash := proof[0].Value
	// currentKey is the key of the sibling node at any given height, it is used to
	// calculate the parent node's key by finding the greatest common prefix (GCP)
	// of the current node's and its sibling's keys
	currentKey := new(key).fromBytes(proof[0].Key)
	// create a new in-memory store to reconstruct the tree
	memStore, err := NewStoreInMemory(lib.NewDefaultLogger())
	if err != nil {
		return false, err
	}
	// Reconstruct a similar Merkle tree using the proof nodes. This allows to traverse
	// the tree again to verify if the given key and value are included in the tree or
	// to confirm proof-of-non-membership if the key is absent.
	smt := NewSMT(RootKey, s.keyBitLength, memStore)
	// set the node being proven in the new tree
	if err := smt.setNode(&node{
		Node: lib.Node{
			Value: proof[0].Value,
			Key:   currentKey.bytes(),
		},
		Key: currentKey,
	}); err != nil {
		return false, err
	}
	// reconstruct the tree from the bottom up using the proof slice
	for i := 1; i < proofLen; i++ {
		// parentNode will be calculated based on the current node and its sibling
		var parentNode *node
		// calculate the hash of the parent node based on the bitmask of the sibling
		if proof[i].Bitmask == leftChild {
			// build the parent node hash based on the left sibling of the given node
			hash = crypto.Hash(
				append(append(proof[i].Key, proof[i].Value...),
					append(currentKey.bytes(), hash...)...),
			)
			// set the parent node's children
			parentNode = &node{
				Node: lib.Node{
					LeftChildKey:  proof[i].Key,
					RightChildKey: currentKey.bytes(),
				},
			}
		} else {
			// build the parent node hash based on the right sibling of the given node
			hash = crypto.Hash(
				append(append(currentKey.bytes(), hash...),
					append(proof[i].Key, proof[i].Value...)...),
			)
			// set the parent node's children
			parentNode = &node{
				Node: lib.Node{
					LeftChildKey:  currentKey.bytes(),
					RightChildKey: proof[i].Key,
				},
			}
		}
		// calculate the key of the parent node by finding the greatest common prefix
		// (GCP) of their children
		nodeKey := new(key).fromBytes(proof[i].Key)
		gcp := new(key)
		// calculate the GCP between the node and the sibling based on the length of
		// the least significant bits to avoid out of bounds errors
		if currentKey.totalBits() < currentKey.totalBits() {
			currentKey.greatestCommonPrefix(new(int), gcp, nodeKey)
		} else {
			nodeKey.greatestCommonPrefix(new(int), gcp, currentKey)
		}
		// update the current key to the parent key
		currentKey = gcp
		// set the parent node's value, which is the hash of its children
		parentNode.Value = hash
		// set the parent node's key, which is the gcp of its children
		parentNode.Key = currentKey
		// add the parent node to the new tree
		if err := smt.setNode(parentNode); err != nil {
			return false, err
		}
		// set the root of the new tree, as the tree is being reconstructed from
		// the bottom up, the last node in the proof slice will be the root
		if i == proofLen-1 {
			smt.root = parentNode
		}
	}
	// compare the calculated root hash against the provided root hash
	if !bytes.Equal(hash, root) {
		return false, nil
	}
	// calculate the key to traverse the tree
	smt.target = &node{Key: newNodeKey(crypto.Hash(k), smt.keyBitLength)}
	// make sure the target is valid
	if err := smt.validateTarget(); err != nil {
		return false, err
	}
	// navigates the tree downward
	if err := smt.traverse(); err != nil {
		return false, err
	}
	// Verify whether the key exists in the tree and what kind of proof is being validated
	// (membership or non-membership).
	// if the key does not exist in the tree and the proof is for membership or
	// if the key exists in the tree and the proof is for non-membership, return false
	nodeExists := smt.target.Key.equals(smt.gcp)
	if (!nodeExists && validateMembership) || (nodeExists && !validateMembership) {
		return false, nil
	}
	// if the key does not exist in the tree and the proof is for non-membership, return true
	if !nodeExists && !validateMembership {
		return true, nil
	}
	// Verify if the value matches the provided one. This step confirms the
	// proof-of-non-membership, as the intermediate nodes are built using the
	// children's keys and values. A mismatch in values indicates that the Merkle
	// root could not have been derived from this data.
	return bytes.Equal(proof[0].Value, crypto.Hash(v)), nil
}

// NODE KEY CODE BELOW

/*
Understanding Node Keys:
	Node keys are compact representations of key bit sequences, truncated to fit the specified `KeyBitLength`
	KV databases typically store keys as sequences of bytes, but the specified key length for prefix nodes
    might not align with a whole number of bytes. Without the extra byte, there is no way to differentiate
    between keys that share the same initial bytes but differ in bit-length. The extra byte encodes the number
    of leading zero bits in the last byte of the key. This ensures that the database can reconstruct the
    original bit-level representation of the key.

	Example:
	KeyBitLength = 24
	Input:  []byte{255, 255, 255}
	Input Bits:  []int{1, 1, 1, 1, 1, 1, 1, 1, 1, 1, 1, 1, 1, 1, 1, 1, 1, 1, 1, 1, 1, 1, 1, 1}
	Output: []byte{255, 255, 255, 0}
	Explanation: 0 leading zero bits in the last byte (255 is 0b11111111)

	KeyBitLength = 9
	Input:  []byte{255, 255}
	Input Bits:  []int{1, 1, 1, 1, 1, 1, 1, 1, 1}
	Output: []byte{255, 1, 0}
	Explanation: The last byte (255) has 0 leading zero bits.
				 However, the key is truncated to 9 bits: 11111111 1,
				 and the last byte (1) has 0 leading zero bits

	KeyBitLength = 10
	Input:  []byte{1, 0}
	Input Bits:  []int{0, 0, 0, 0, 0, 0, 0, 1, 0, 0, 0, 0, 0, 0, 0, 0}
	Output: []byte{1, 0, 1}
	Explanation: The last byte (0) has 1 leading zero bit (00)

*/

// key is the structure used to cache data about node keys for optimal performance
type key struct {
	key      []byte // the actual node key bytes
	bitCount int    // cached bit count
	length   int    // cached num of bytes in the node key
}

// newNodeKey() given data and a bitCount, this function treats bytes like a continuous bit string
// a) it truncates the bits beyond bitcount
// b) it stores the left padding of the final byte in an appended meta byte at the end
//
// Examples:
//
//   - data = []byte{0b00001000, 0b00100010}, bitCount = 11
//     => []byte{0b00001000, 0b00000001, 2}
//     Final 3 bits are meaningful ('001'), compacted to 0b00000001 with 2 leading zeros.
//
//   - data = []byte{0b00001000}, bitCount = 4
//     => []byte{0b00000000, 3}
//     Final 4 bits are all 0s, compacted to 0b00000000 with 3 leading zeros.
//
//   - data = []byte{0b11110000, 0b10101001}, bitCount = 13
//     => []byte{0b11110000, 0b00010101, 0}
//     Final 5 bits are '10101', compacted to 0b00010101 with 0 leading zeros.
func newNodeKey(data []byte, bitCount int) (k *key) {
	// count the number of bytes
	numBytes := (bitCount + 7) / 8
	// create a new key object
	k = &key{key: make([]byte, numBytes)}
	// copy the data into that key object without extra bytes
	copy(k.key, data)
	// calculate the bits in the final byte
	lastByteBits := bitCount % 8
	if lastByteBits == 0 && bitCount > 0 {
		lastByteBits = 8
	}
	// zero out junk bits
	k.key[numBytes-1] >>= 8 - lastByteBits
	//
	leftPadding := bits.LeadingZeros8(k.key[numBytes-1]) - (8 - lastByteBits)
	if k.key[numBytes-1] == 0 {
		leftPadding--
	}
	// append meta byte
	k.key = append(k.key, byte(leftPadding))
	// exit with key
	return k
}

// greatestCommonPrefix() calculates the greatest common prefix (GCP) between the current key and another key.
// - Starts at a given bit position (`bitPos`).
// - Continues until bits differ or there are no more bits in the `current` key.
// CONTRACT: `current`'s size is always less than or equal to the target (`k`).
func (k *key) greatestCommonPrefix(bitPos *int, gcp *key, current *key) {
	totalBits := current.totalBits()
	// traverse both byte slices bit by bit starting at bit position
	for ; *bitPos < totalBits; *bitPos++ {
		// get the bits for target and current at current bit position
		bit1, bit2 := k.bitAt(*bitPos), current.bitAt(*bitPos)
		if bit1 != bit2 {
			break
		}
		// if the bits match, add to the common prefix
		gcp.addBit(bit1)
	}
}

// bitAt() returns the bit value <0 or 1> at a 0 indexed position left to right (MSB)
// ex 1: [0,1,1,1]: bitPos=0 returns 0 and bitPos=1 returns 1
// ex 2: [1,0,0,0,0,0,0,0], [1,0,0]: bitPos=8 returns 1 and bitPos=9 returns 0
func (k *key) bitAt(bitPos int) int {
	// calculate the byte index
	byteIndex := bitPos / 8
	// get the byte at byte index
	byt := k.key[byteIndex]
	// get the length of the key
	size, pos := k.size(), bitPos%8
	// if in the bit is NOT in the last data byte
	if byteIndex != size-2 {
		// calculate the new bit index using MSB logic
		bitIndex := 7 - pos
		// use bitwise to retrieve the bit value
		return k.bitAtIndex(byt, bitIndex)
	}
	// if the byte is fully zero or the bit is within the left-padding region, return 0
	leftPadding := int(k.key[size-1])
	if (leftPadding == 0 && byt == 0) || pos < leftPadding {
		return 0
	}
	// compute how many bits are meaningful in the final byte (1-based count)
	lastByteBitsCount := ((k.totalBits() - 1) % 8) + 1
	// calculate how far to right-shift to align the target bit to the least significant bit
	shift := lastByteBitsCount - pos - 1
	// shift the byte and mask to isolate and return the desired bit (0 or 1)
	return int((byt >> shift) & 1)
}

// addBit() appends a single bit (0 or 1) to the key and returns a new key
func (k *key) addBit(bit int) {
	// total byte length, including metaByte
	bitPos, size := k.totalBits()%8, k.size()
	if bitPos == 0 && k.bitCount != 0 {
		bitPos = 8
	}
	// get the last data byte, get the zero bit count
	lastByte, leftPadding := k.key[size-2], int(k.key[size-1])
	// inc leading zeroes if bit is zero and the last byte is all zeroes
	if k.bitCount != 0 && lastByte == 0 {
		leftPadding++
	}
	// if the current lastByte is full, append a new byte
	if bitPos == 8 {
		// add byte to the end
		k.key = append(k.key, 0)
		// reset last byte, bit position and left padding, increment size
		lastByte, bitPos, leftPadding, k.length, size = 0, 0, 0, k.length+1, size+1
	}
	// increment the bit count
	k.bitCount++
	// append the new bit to the end of the last byte and update key
	k.key[size-2], k.key[size-1] = (lastByte<<1)|byte(bit), byte(leftPadding)
}

// bytes() encodes a key object to bytes
func (k *key) bytes() []byte { return k.key }

// fromBytes() creates a new key object from existing encoded key bytes
func (k *key) fromBytes(data []byte) *key {
	k.key = data
	return k
}

// totalBits() returns the number of meaningful bits in the key
func (k *key) totalBits() int {
	if k.bitCount == 0 {
		// total byte length, including metaByte
		size := k.size()
		// initialize if necessary
		if size == 0 {
			k.key, k.length = []byte{0, 0}, 2
			return 0
		}
		// metaByte = number of leading 0s which is encoded in the *final* byte
		leadingZeroes := int(k.key[size-1])
		// slice without the metaByte
		dataBytes := k.key[:size-1]
		// bits from all full data bytes except the last
		fullBits := (size - 2) * 8
		// number of significant bits in the last byte
		bitLen := bits.Len8(dataBytes[size-2])
		// ensure only '0' still counts as 1 bit
		if bitLen == 0 {
			bitLen = 1
		}
		// finally set the bit count
		k.bitCount = fullBits + leadingZeroes + bitLen
	}
	return k.bitCount
}

func (k *key) size() int {
	if k.length == 0 {
		k.length = len(k.key)
	}
	return k.length
}

// bitAtIndex() returns a bit at an index (0 indexed and left to right) within a byte
func (k *key) bitAtIndex(b byte, index int) int { return int(b>>index) & 1 }

// equals() returns true if two key objects are equivalent
func (k *key) equals(k2 *key) bool { return bytes.Equal(k.key, k2.key) }

// NODE CODE BELOW

// newNode() is a constructor for the node object
func newNode() (n *node) {
	n = new(node)
	n.Key = new(key)
	return
}

// bytes() returns the marshalled node
func (x *node) bytes() ([]byte, lib.ErrorI) {
	// convert the object into bytes
	// NOTE: the `key` will not be marshalled as
	// it's excluded from the Node protobuf structure
	return lib.Marshal(x)
}

// setChildren() sets the children of a node in its structure
func (x *node) setChildren(leftKey, rightKey []byte) {
	x.LeftChildKey, x.RightChildKey = leftKey, rightKey
}

// getOtherChild() returns the sibling for the child key passed and which child it is
func (x *node) getOtherChild(childKey []byte) ([]byte, byte) {
	switch {
	case bytes.Equal(x.LeftChildKey, childKey):
		return x.RightChildKey, rightChild
	case bytes.Equal(x.RightChildKey, childKey):
		return x.LeftChildKey, leftChild
	}
	panic("no child node was a match for getOtherChild")
}

// replaceChild() replaces the child reference with a new key
func (x *node) replaceChild(oldKey, newKey []byte) {
	switch {
	case bytes.Equal(x.LeftChildKey, oldKey):
		x.LeftChildKey = newKey
		return
	case bytes.Equal(x.RightChildKey, oldKey):
		x.RightChildKey = newKey
		return
	}
	panic("no child node was replaced")
}

// copy() returns a shallow copy of the node
func (x *node) copy() *node { return &(*x) }

// NODE LIST CODE BELOW

// NodeList defines a list of nodes, used for traversal
type NodeList struct {
	Nodes []*node
}

// Parent() returns the parent of the last node traversed (current)
func (n *NodeList) Parent() *node { return n.Nodes[len(n.Nodes)-1] }

// GrandParent() returns the grandparent of the last node traversed (current)
func (n *NodeList) GrandParent() *node { return n.Nodes[len(n.Nodes)-2] }

// Pop() removes the node from the list
func (n *NodeList) Pop() { n.Nodes = n.Nodes[:len(n.Nodes)-1] }

// RootKey() value is arbitrary, but it happens to be right in the middle of Min and Max Hash for abstract cleanliness
var (
	RootKey = []byte{
		0x7F, 255, 255, 255, 255, 255, 255, 255,
		255, 255, 255, 255, 255, 255, 255, 255,
		255, 255, 255, 255, 255, 255, 255, 255,
		255, 255, 255, 255, 255, 255, 255, 255,
	}
)<|MERGE_RESOLUTION|>--- conflicted
+++ resolved
@@ -2,15 +2,12 @@
 
 import (
 	"bytes"
-<<<<<<< HEAD
-	"slices"
 	"time"
 
-=======
->>>>>>> 3038f34a
+	"math/bits"
+
 	"github.com/canopy-network/canopy/lib"
 	"github.com/canopy-network/canopy/lib/crypto"
-	"math/bits"
 )
 
 // =====================================================
@@ -199,11 +196,8 @@
 	smt = &SMT{
 		store:        store,
 		keyBitLength: keyBitLen,
-<<<<<<< HEAD
 		statsChan:    make(chan SMTStat),
-=======
 		nodeCache:    make(map[uint64]*node, MaxCacheSize),
->>>>>>> 3038f34a
 	}
 	go smt.logData()
 	// ensure the root key is the proper length based on the bit count
@@ -458,13 +452,9 @@
 	// copy rightChild value
 	copy(input[offset:], rightChild.Value)
 	// concatenate the left and right children values; update the parents value
-<<<<<<< HEAD
 	now := time.Now()
-	parent.Value = crypto.Hash(append(leftChildInput, rightChildInput...))
+	parent.Value = crypto.Hash(input)
 	s.stat.hashTime += time.Since(now)
-=======
-	parent.Value = crypto.Hash(input)
->>>>>>> 3038f34a
 	// save the updated root value to the structure
 	if bytes.Equal(parent.Key.bytes(), s.root.Key.bytes()) {
 		s.root = parent.copy()
