--- conflicted
+++ resolved
@@ -203,12 +203,8 @@
 	smt = &SMT{
 		store:        store,
 		keyBitLength: keyBitLen,
-<<<<<<< HEAD
 		statsChan:    make(chan SMTStat),
-		nodeCache:    make(map[uint64]*node, MaxCacheSize),
-=======
 		nodeCache:    make(map[string]*node, MaxCacheSize),
->>>>>>> dc2c79f6
 	}
 	go smt.logData()
 	// ensure the root key is the proper length based on the bit count
@@ -233,8 +229,7 @@
 func (s *SMT) Root() []byte { return bytes.Clone(s.root.Value) }
 
 // Set: insert or update a target
-<<<<<<< HEAD
-func (s *SMT) Set(k, v []byte) lib.ErrorI {
+func (s *SMT) Set(k, v []byte) (err lib.ErrorI) {
 	start := time.Now()
 	s.stat = SMTStat{
 		duration: 0,
@@ -245,10 +240,6 @@
 		s.stat.duration = time.Since(start)
 		s.statsChan <- s.stat
 	}()
-
-=======
-func (s *SMT) Set(k, v []byte) (err lib.ErrorI) {
->>>>>>> dc2c79f6
 	// calculate the key and value to upsert
 	n := &node{Key: newNodeKey(crypto.Hash(k), s.keyBitLength), Node: lib.Node{Value: crypto.Hash(v)}}
 	// check to make sure the target is valid
@@ -291,8 +282,7 @@
 }
 
 // Delete: removes a target node if exists in the tree
-<<<<<<< HEAD
-func (s *SMT) Delete(k []byte) lib.ErrorI {
+func (s *SMT) Delete(k []byte) (err lib.ErrorI) {
 	start := time.Now()
 	s.stat = SMTStat{
 		duration: 0,
@@ -303,9 +293,6 @@
 		s.stat.duration = time.Since(start)
 		s.statsChan <- s.stat
 	}()
-=======
-func (s *SMT) Delete(k []byte) (err lib.ErrorI) {
->>>>>>> dc2c79f6
 	// calculate the key and value to upsert
 	n := &node{Key: newNodeKey(crypto.Hash(k), s.keyBitLength), delete: true}
 	// check to make sure the target is valid
@@ -420,17 +407,11 @@
 // b) traversed list is empty
 func (s *SMT) rehash() (err lib.ErrorI) {
 	// iterate the traversed list from end to start
-<<<<<<< HEAD
-	s.stat.rehashes = uint32(maxIdx + 1)
-	for i := maxIdx; i >= 0; i-- {
-		// child stores the cached from the parent that was traversed
-		var child *node
-=======
+	s.stat.rehashes = uint32(len(s.traversed.Nodes))
 	for {
 		if len(s.traversed.Nodes) == 0 {
 			return
 		}
->>>>>>> dc2c79f6
 		// select the parent
 		parent := s.traversed.Nodes[len(s.traversed.Nodes)-1]
 		// set current = parent
