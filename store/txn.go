package store

import (
	"bytes"
	"reflect"
	"sort"
	"strings"
	"sync"
	"unsafe"

	"github.com/canopy-network/canopy/lib"
	"github.com/dgraph-io/badger/v4"

	"maps"

	"github.com/google/btree"
)

// TxReaderI() defines the interface to read a TxnTransaction
// Txn implements this itself to allow for nested transactions
type TxnReaderI interface {
	Get(key []byte) ([]byte, lib.ErrorI)
	NewIterator(prefix []byte, reverse bool, allVersions bool) lib.IteratorI
	Discard()
}

// TxnWriterI() defines the interface to write a TxnTransaction
// Txn implements this itself to allow for nested transactions
type TxnWriterI interface {
	SetEntryAt(entry *badger.Entry, version uint64) error
	Flush() error
	Cancel()
}

// enforce the necessary interfaces over Txn
var _ lib.RWStoreI = &Txn{}
var _ TxnReaderI = &Txn{}
var _ TxnWriterI = &Txn{}
var _ lib.IteratorI = &Iterator{}

/*
	Txn acts like a database transaction
	It saves set/del operations in memory and allows the caller to Flush() to the parent or Discard()
	When read from, it merges with the parent as if Flush() had already been called

	Txn abstraction is necessary due to the inability of BadgerDB to have nested transactions.
	Txns allow an easy rollback of write operations within a single Transaction object, which is necessary
	for ephemeral states and testing the validity of a proposal block / transactions.

	CONTRACT:
	- only safe when writing to another memory store like a badger.Txn() as Flush() is not atomic.
	- not thread safe (can't use 1 txn across multiple threads)
	- nil values are supported; deleted values are also set to nil
	- keys must be smaller than 128 bytes
	- Nested txns are supported, but iteration becomes increasingly inefficient
*/

type Txn struct {
	reader       TxnReaderI  // memory store to Read() from
	writer       TxnWriterI  // memory store to Flush() to
	prefix       []byte      // prefix for keys in this txn
	logger       lib.LoggerI // logger for this txn
	state        bool        // whether the flush should go to the HSS and LSS
	sort         bool        // whether to sort the keys in the cache; used for iteration
	writeVersion uint64      // the version to commit the data to
	cache        *txn
}

// txn internal structure maintains the write operations sorted lexicographically by keys
type txn struct {
<<<<<<< HEAD
	ops       map[string]valueOp // [string(key)] -> set/del operations saved in memory
	sortedLen int                // len(sorted)
	sorted    []string           // new sorted keys
=======
	ops       map[string]valueOp        // [string(key)] -> set/del operations saved in memory
	sorted    *btree.BTreeG[*CacheItem] // sorted btree of keys for fast iteration
	sortedLen int                       // len(sorted)

	l sync.Mutex // thread safety
>>>>>>> 30d59e0f
}

// txn() returns a copy of the current transaction cache
func (t *txn) copy() *txn {
	t.l.Lock()
	defer t.l.Unlock()
	ops := make(map[string]valueOp, t.sortedLen)
	maps.Copy(ops, t.ops)
<<<<<<< HEAD
	t.sortOperations()
	return txn{
		ops:       ops,
		sortedLen: len(t.sorted),
		sorted:    t.sorted,
=======
	return &txn{
		ops:       ops,
		sorted:    t.sorted.Clone(),
		sortedLen: t.sortedLen,
		l:         sync.Mutex{},
>>>>>>> 30d59e0f
	}
}

// sortOperations sorts the operations
func (t *txn) sortOperations() {
	t.sorted = make([]string, len(t.ops))
	// insert all unsorted value operations into the slice
	i := 0
	for key := range t.ops {
		t.sorted[i] = key
		i++
	}
	// sort the operations
	sort.Strings(t.sorted)
}

// op is the type of operation to be performed on the key
type op uint8

const (
	opDelete op = iota // delete the key
	opSet              // set the key
	opEntry            // custom badger entry
)

// valueOp has the value portion of the operation and the corresponding operation to perform
type valueOp struct {
	key   []byte        // the key of the key value pair
	value []byte        // value of key value pair
	entry *badger.Entry // value of key value pair in case of a custom entry
	op    op            // is operation delete
}

// NewBadgerTxn() creates a new instance of Txn from badger Txn and WriteBatch correspondingly
func NewBadgerTxn(reader *badger.Txn, writer *badger.WriteBatch, prefix []byte, state, sort bool, writeVersion uint64, l lib.LoggerI) *Txn {
	return NewTxn(BadgerTxnReader{reader, prefix}, writer, prefix, state, sort, writeVersion, l)
}

// NewTxn() creates a new instance of Txn with the specified reader and writer
func NewTxn(reader TxnReaderI, writer TxnWriterI, prefix []byte, state, sort bool, version uint64, logger lib.LoggerI) *Txn {
	return &Txn{
		reader:       reader,
		writer:       writer,
		prefix:       prefix,
		logger:       logger,
		state:        state,
		sort:         sort,
		writeVersion: version,
<<<<<<< HEAD
		cache: txn{
			ops: make(map[string]valueOp),
=======
		cache: &txn{
			ops:    make(map[string]valueOp),
			sorted: btree.NewG(32, func(a, b *CacheItem) bool { return a.Less(b) }), // need to benchmark this value
			l:      sync.Mutex{},
>>>>>>> 30d59e0f
		},
	}
}

// Get() retrieves the value for a given key from either the cache operations or the reader store
func (t *Txn) Get(key []byte) ([]byte, lib.ErrorI) {
	t.cache.l.Lock()
	defer t.cache.l.Unlock()
	// first retrieve from the in-memory cache
<<<<<<< HEAD
	if v, found := t.cache.ops[lib.BytesToString(prefixedKey)]; found {
=======
	if v, found := t.cache.ops[string(key)]; found {
>>>>>>> 30d59e0f
		return v.value, nil
	}
	// if not found, retrieve from the parent reader
	return t.reader.Get(lib.Append(t.prefix, key))
}

// Set() adds or updates the value for a key in the cache operations
func (t *Txn) Set(key, value []byte) lib.ErrorI {
	return t.update(key, value, nil, opSet)
}

// Delete() marks a key for deletion in the cache operations
func (t *Txn) Delete(key []byte) lib.ErrorI {
	return t.update(key, nil, nil, opDelete)
}

// SetEntry() adds or updates a custom badger entry in the cache operations
<<<<<<< HEAD
func (t *Txn) SetEntryAt(entry *badger.Entry, _ uint64) error {
	t.updateEntry(lib.Append(t.prefix, entry.Key), entry)
	return nil
}

// update() modifies or adds an operation for a key in the cache operations and maintains the
// lexicographical order.
// NOTE: update() won't modify the key itself, any key prefixing must be done before calling this
func (t *Txn) update(key []byte, v []byte, opAction op) {
	k := lib.BytesToString(key)

	valueOp := valueOp{key: key, value: v, op: opAction}
	t.cache.ops[k] = valueOp

	if t.liveWrite {
		t.liveWriter.send(valueOp)
	}
=======
func (t *Txn) SetEntryAt(entry *badger.Entry, _ uint64) (e error) {
	return t.update(entry.Key, entry.Value, entry, opEntry)
>>>>>>> 30d59e0f
}

// update() modifies or adds an operation to the txn
// NOTE: updateEntry() won't modify the key itself, any key prefixing must be done before calling this
<<<<<<< HEAD
func (t *Txn) updateEntry(key []byte, v *badger.Entry) {
	k := lib.BytesToString(key)
	valueOp := valueOp{key: key, value: v.Value, valueEntry: v, op: opEntry}
	t.cache.ops[k] = valueOp

	if t.liveWrite {
		t.liveWriter.send(valueOp)
=======
func (t *Txn) update(key []byte, val []byte, entry *badger.Entry, opAction op) (e lib.ErrorI) {
	k := string(key)
	t.cache.l.Lock()
	if _, found := t.cache.ops[k]; !found && t.sort {
		t.addToSorted(k)
>>>>>>> 30d59e0f
	}
	t.cache.ops[k] = valueOp{key: key, value: val, entry: entry, op: opAction}
	t.cache.l.Unlock()
	return
}

// Iterator() returns a new iterator for merged iteration of both the in-memory operations and parent store with the given prefix
func (t *Txn) Iterator(prefix []byte) (lib.IteratorI, lib.ErrorI) {
	it := t.reader.NewIterator(prefix, false, false)
	return newTxnIterator(it, t.cache.copy(), prefix, false), nil
}

// RevIterator() returns a new reverse iterator for merged iteration of both the in-memory operations and parent store with the given prefix
func (t *Txn) RevIterator(prefix []byte) (lib.IteratorI, lib.ErrorI) {
	it := t.reader.NewIterator(prefix, true, false)
	return newTxnIterator(it, t.cache.copy(), prefix, true), nil
}

// ArchiveIterator() creates a new iterator for all versions under the given prefix in the BadgerDB transaction
func (t *Txn) ArchiveIterator(prefix []byte) (lib.IteratorI, lib.ErrorI) {
	return t.reader.NewIterator(prefix, false, true), nil
}

// Discard() clears all in-memory operations and resets the sorted key list
func (t *Txn) Discard() {
	t.cache.ops, t.cache.sortedLen = make(map[string]valueOp), 0
}

// Cancel() cancels the current transaction and clears the live writer queue if enabled.
// Any new writes won't be committed
func (t *Txn) Cancel() {
	if t.writer != nil {
		t.writer.Cancel()
	}
}

// Close() cancels the current transaction. Any new writes will result in an error and a new
// WriteBatch() must be created to write new entries.
func (t *Txn) Close() {
	t.reader.Discard()
	t.Cancel()
}

// Flush() flushes the in-memory operations to the batch writer and clears in-memory changes
func (t *Txn) Flush() (err error) {
	t.cache.l.Lock()
	defer t.cache.l.Unlock()
	defer t.Discard()
	// execute special state flush
	if t.state {
		for version, prefix := range map[uint64][]byte{lssVersion: []byte(latestStatePrefix), t.writeVersion: []byte(historicStatePrefix)} {
			if err = t.flush(prefix, version); err != nil {
				return err
			}
		}
	}
	// exit
	return t.flush(t.prefix, t.writeVersion)
}

// flush() flushes all operations to the underlying writer with a prefix if given
func (t *Txn) flush(prefix []byte, writeVersion uint64) (err error) {
	for _, v := range t.cache.ops {
		k := v.key
		if prefix != nil {
			k = lib.Append(prefix, k)
		}
		switch v.op {
		case opSet:
			// set an entry with a bit that marks it as deleted and prevents it from being discarded
			if err = t.writer.SetEntryAt(&badger.Entry{Key: k, Value: v.value}, writeVersion); err != nil {
				return ErrStoreSet(err)
			}
		case opDelete:
			// set an entry with a bit that marks it as deleted and prevents it from being discarded
			if err = t.writer.SetEntryAt(newEntry(k, nil, badgerDeleteBit|badgerNoDiscardBit), writeVersion); err != nil {
				return ErrStoreDelete(err)
			}
		case opEntry:
			// set the entry in the batch
			if err = t.writer.SetEntryAt(&badger.Entry{Key: k, Value: v.value, ExpiresAt: v.entry.ExpiresAt, UserMeta: v.entry.UserMeta}, writeVersion); err != nil {
				return ErrStoreSet(err)
			}
		}
	}
	return
}

// NewIterator() creates a merged iterator with the reader and writer
func (t *Txn) NewIterator(prefix []byte, reverse bool, allVersions bool) lib.IteratorI {
	// create an iterator for the parent
	parentIterator := t.reader.NewIterator(lib.Append(t.prefix, prefix), reverse, allVersions)
	// create a merged iterator for the parent and in-memory cache
	return newTxnIterator(parentIterator, t.cache, prefix, reverse)
}

// TXN ITERATOR CODE BELOW

// enforce the Iterator interface
var _ lib.IteratorI = &TxnIterator{}

// TxnIterator is a reversible, merged iterator of the parent and the in-memory operations
type TxnIterator struct {
	parent lib.IteratorI
<<<<<<< HEAD
	txn
=======
	tree   *BTreeIterator
	*txn
>>>>>>> 30d59e0f
	hasNext      bool
	prefix       string
	parentPrefix string
	index        int
	reverse      bool
	invalid      bool
	useTxn       bool
}

// newTxnIterator() initializes a new merged iterator for traversing both the in-memory operations and parent store
<<<<<<< HEAD
func newTxnIterator(parent lib.IteratorI, t txn, parentPrefix, prefix []byte, reverse bool) *TxnIterator {
	return (&TxnIterator{
		parent:       parent,
		txn:          t,
		parentPrefix: lib.BytesToString(parentPrefix),
		prefix:       lib.BytesToString(prefix),
		reverse:      reverse,
=======
func newTxnIterator(parent lib.IteratorI, t *txn, prefix []byte, reverse bool) *TxnIterator {
	tree := NewBTreeIterator(t.sorted.Clone(),
		&CacheItem{
			Key: string(prefix),
		},
		reverse)

	return (&TxnIterator{
		parent:  parent,
		tree:    tree,
		txn:     t,
		prefix:  string(prefix),
		reverse: reverse,
>>>>>>> 30d59e0f
	}).First()
}

// First() positions the iterator at the first valid entry based on the traversal direction
func (ti *TxnIterator) First() *TxnIterator {
	if ti.reverse {
		return ti.revSeek() // seek to the end
	}
	return ti.seek() // seek to the beginning
}

// Close() closes the merged iterator
func (ti *TxnIterator) Close() { ti.parent.Close() }

// Next() advances the iterator to the next entry, choosing between in-memory and parent store entries
func (ti *TxnIterator) Next() {
	// if parent is not usable any more then txn.Next()
	// if txn is not usable any more then parent.Next()
	if !ti.parent.Valid() {
		ti.txnNext()
		return
	}
	if ti.txnInvalid() {
		ti.parent.Next()
		return
	}
	// compare the keys of the in memory option and the parent option
	switch ti.compare(ti.txnKey(), ti.parent.Key()) {
	case 1: // use parent
		ti.parent.Next()
	case 0: // use both
		ti.parent.Next()
		ti.txnNext()
	case -1: // use txn
		ti.txnNext()
	}
}

// Key() returns the current key from either the in-memory operations or the parent store
func (ti *TxnIterator) Key() []byte {
	if ti.useTxn {
		return ti.txnKey()
	}
	return ti.parent.Key()
}

// Value() returns the current value from either the in-memory operations or the parent store
func (ti *TxnIterator) Value() []byte {
	if ti.useTxn {
		return ti.txnValue().value
	}
	return ti.parent.Value()
}

// Valid() checks if the current position of the iterator is valid, considering both the parent and in-memory entries
func (ti *TxnIterator) Valid() bool {
	for {
		if !ti.parent.Valid() {
			// only using cache; call txn.next until invalid or !deleted
			ti.txnFastForward()
			ti.useTxn = true
			break
		}
		if ti.txnInvalid() {
			// parent is valid; txn is not
			ti.useTxn = false
			break
		}
		// both are valid; key comparison matters
		cKey, pKey := ti.txnKey(), ti.parent.Key()
		switch ti.compare(cKey, pKey) {
		case 1: // use parent
			ti.useTxn = false
		case 0: // when equal txn shadows parent
			if ti.txnValue().op == opDelete {
				ti.parent.Next()
				ti.txnNext()
				continue
			}
			ti.useTxn = true
		case -1: // use txn
			if ti.txnValue().op == opDelete {
				ti.txnNext()
				continue
			}
			ti.useTxn = true
		}
		break
	}
	return !ti.txnInvalid() || ti.parent.Valid()
}

// txnFastForward() skips over deleted entries in the in-memory operations
// return when invalid or !deleted
func (ti *TxnIterator) txnFastForward() {
	for {
		if ti.txnInvalid() || !(ti.txnValue().op == opDelete) {
			return
		}
		ti.txnNext()
	}
}

// txnInvalid() determines if the current in-memory entry is invalid
func (ti *TxnIterator) txnInvalid() bool {
	if ti.invalid {
		return ti.invalid
	}
	ti.invalid = true
	if ti.reverse {
		if ti.index < 0 {
			return ti.invalid
		}
	} else {
		if ti.index >= ti.sortedLen {
			return ti.invalid
		}
	}
<<<<<<< HEAD
	if !strings.HasPrefix(ti.sorted[ti.index], ti.parentPrefix+ti.prefix) {
=======
	if !strings.HasPrefix(ti.tree.Current().Key, ti.prefix) {
>>>>>>> 30d59e0f
		return ti.invalid
	}
	ti.invalid = false
	return ti.invalid
}

// txnKey() returns the key of the current in-memory operation
func (ti *TxnIterator) txnKey() []byte {
<<<<<<< HEAD
	bKey, _ := lib.StringToBytes(ti.sorted[ti.index])
	bParentPrefix, _ := lib.StringToBytes(ti.parentPrefix)
	bKey = bytes.TrimPrefix(bKey, bParentPrefix)
	return bKey
}

// txnValue() returns the value of the current in-memory operation
func (ti *TxnIterator) txnValue() valueOp { return ti.ops[ti.sorted[ti.index]] }
=======
	return []byte(ti.tree.Current().Key)
}

// txnValue() returns the value of the current in-memory operation
func (ti *TxnIterator) txnValue() valueOp {
	ti.l.Lock()
	defer ti.l.Unlock()
	return ti.ops[ti.tree.Current().Key]
}
>>>>>>> 30d59e0f

// compare() compares two byte slices, adjusting for reverse iteration if needed
func (ti *TxnIterator) compare(a, b []byte) int {
	if ti.reverse {
		return bytes.Compare(a, b) * -1
	}
	return bytes.Compare(a, b)
}

// txnNext() advances the index of the in-memory operations based on the iteration direction
func (ti *TxnIterator) txnNext() {
	if ti.reverse {
		ti.index--
	} else {
		ti.index++
	}
}

// seek() positions the iterator at the first entry that matches or exceeds the prefix.
func (ti *TxnIterator) seek() *TxnIterator {
<<<<<<< HEAD
	ti.index = sort.Search(ti.sortedLen, func(i int) bool {
		return ti.sorted[i] >= ti.parentPrefix+ti.prefix
=======
	ti.tree.Move(&CacheItem{
		Key: ti.prefix,
>>>>>>> 30d59e0f
	})
	return ti
}

// revSeek() positions the iterator at the last entry that matches the prefix in reverse order.
func (ti *TxnIterator) revSeek() *TxnIterator {
<<<<<<< HEAD
	bz, _ := lib.StringToBytes(ti.parentPrefix + ti.prefix)
	endPrefix := lib.BytesToString(prefixEnd(bz))
	ti.index = sort.Search(ti.sortedLen, func(i int) bool {
		return ti.sorted[i] >= endPrefix
	}) - 1
=======
	bz := []byte(ti.prefix)
	endPrefix := string(prefixEnd(bz))
	ti.tree.Move(&CacheItem{
		Key: endPrefix,
	})
>>>>>>> 30d59e0f
	return ti
}

// Iterator implements a wrapper around BadgerDB's iterator with the in-memory store but satisfies the IteratorI interface
type Iterator struct {
	reader *badger.Iterator
	prefix []byte
	err    error
}

func (i *Iterator) Valid() bool {
	valid := i.reader.Valid()
	return valid
}
func (i *Iterator) Next()           { i.reader.Next() }
func (i *Iterator) Close()          { i.reader.Close() }
func (i *Iterator) Version() uint64 { return i.reader.Item().Version() }
func (i *Iterator) Deleted() bool   { return i.reader.Item().IsDeletedOrExpired() }
func (i *Iterator) Key() (key []byte) {
	// get the key from the parent
	key = i.reader.Item().Key()
	// make a copy of the key
	c := make([]byte, len(key))
	copy(c, key)
	// remove the prefix and return
	return removePrefix(c, []byte(i.prefix))
}

// Value() retrieves the current value from the iterator
func (i *Iterator) Value() (value []byte) {
	value, err := i.reader.Item().ValueCopy(nil)
	if err != nil {
		i.err = err
	}
	return
}

// BADGERDB TXNWRITER AND TXNREADER INTERFACES IMPLEMENTATION BELOW

const (
	// ----------------------------------------------------------------------------------------------------------------
	// BadgerDB garbage collector behavior is not well documented leading to many open issues in their repository
	// However, here is our current understanding based on experimentation
	// ----------------------------------------------------------------------------------------------------------------
	// 1. Manual Keep (Protection)
	//    - `badgerNoDiscardBit` prevents automatic GC of a key version.
	//    - However, it can be manually superseded by a manual removal
	//
	// 2. Manual Remove (Explicit Deletion or Pruning)
	//    - Deleting a key at a higher ts removes earlier versions once `discardTs >= ts`.
	//    - Setting `badgerDiscardEarlierVersions` is similar, except it retains the current version.
	//
	// 3. Auto Remove – Tombstones
	//    - Deleted keys (tombstoned) <= `discardTs` are automatically purged unless protected by `badgerNoDiscardBit`
	//
	// 4. Auto Remove – Set Entries
	//    - For non-deleted (live) keys, Badger retains the number of versions to retain is defined by `KeepNumVersions`.
	//    - Older versions exceeding this count are automatically eligible for GC.
	//
	//   Note:
	// - The first GC pass after updating `discardTs` and flushing memtable is deterministic
	// - Subsequent GC runs are probabilistic, depending on reclaimable space and value log thresholds
	// ----------------------------------------------------------------------------------------------------------------
	// Bits source: https://github.com/hypermodeinc/badger/blob/85389e88bf308c1dc271383b77b67f4ef4a85194/value.go#L37
	badgerMetaFieldName       = "meta"  // badgerDB Entry 'meta' field name
	badgerDeleteBit      byte = 1 << 0  // badgerDB 'tombstoned' flag
	badgerNoDiscardBit   byte = 1 << 3  // badgerDB 'never discard'  bit
	badgerSizeFieldName       = "size"  // badgerDB Txn 'size' field name
	badgerCountFieldName      = "count" // badgerDB Txn 'count' field name
	badgerTxnFieldName        = "txn"   // badgerDB WriteBatch 'txn' field name
)

// Enforce interface implementations
var _ TxnReaderI = &BadgerTxnReader{}

type BadgerTxnReader struct {
	*badger.Txn
	prefix []byte
}

func (r BadgerTxnReader) Get(key []byte) ([]byte, lib.ErrorI) {
	item, err := r.Txn.Get(key)
	if err != nil {
		if err == badger.ErrKeyNotFound {
			return nil, nil
		}
		return nil, ErrStoreGet(err)
	}
	val, err := item.ValueCopy(nil)
	if err != nil {
		return nil, ErrStoreGet(err)
	}
	return val, nil
}

func (r BadgerTxnReader) NewIterator(prefix []byte, reverse bool, allVersions bool) lib.IteratorI {
	newPrefix := lib.Append(r.prefix, prefix)
	it := r.Txn.NewIterator(badger.IteratorOptions{
		Prefix:      newPrefix,
		Reverse:     reverse,
		AllVersions: allVersions,
	})
	if !reverse {
		it.Rewind()
	} else {
		seekLast(it, newPrefix)
	}
	return &Iterator{
		reader: it,
		prefix: r.prefix,
	}
}

func (r BadgerTxnReader) Discard() { r.Txn.Discard() }

// setMeta() accesses the private field 'meta' of badgerDB's `Entry`
// badger doesn't yet allow users to explicitly set keys as *do not discard*
// https://github.com/hypermodeinc/badger/issues/2192
func setMeta(e *badger.Entry, value byte) {
	v := reflect.ValueOf(e).Elem()
	f := v.FieldByName(badgerMetaFieldName)
	ptr := unsafe.Pointer(f.UnsafeAddr())
	*(*byte)(ptr) = value
}

// getTxnFromBatch() accesses the private field 'size/count' of badgerDB's `Txn` inside a 'WriteBatch'
// badger doesn't yet allow users to access this info - though it allows users to avoid
// TxnTooBig errors
func getSizeAndCountFromBatch(batch *badger.WriteBatch) (size, count int64) {
	v := reflect.ValueOf(batch).Elem()
	f := v.FieldByName(badgerTxnFieldName)
	if f.Kind() != reflect.Ptr || f.IsNil() {
		return 0, 0
	}
	// f.Pointer() is the uintptr of the actual *Txn
	txPtr := (*badger.Txn)(unsafe.Pointer(f.Pointer()))
	return getSizeAndCount(txPtr)
}

// getSizeAndCount() accesses the private field 'size/count' of badgerDB's `Txn`
// badger doesn't yet allow users to access this info - though it allows users to avoid
// TxnTooBig errors
func getSizeAndCount(txn *badger.Txn) (size, count int64) {
	v := reflect.ValueOf(txn).Elem()
	sizeF, countF := v.FieldByName(badgerSizeFieldName), v.FieldByName(badgerCountFieldName)
	if !sizeF.IsValid() || !countF.IsValid() {
		return 0, 0
	}
	sizePtr, countPtr := unsafe.Pointer(sizeF.UnsafeAddr()), unsafe.Pointer(countF.UnsafeAddr())
	size, count = *(*int64)(sizePtr), *(*int64)(countPtr)
	return
}

// seekLast() positions the iterator at the last key for the given prefix
func seekLast(it *badger.Iterator, prefix []byte) { it.Seek(prefixEnd(prefix)) }

var (
	endBytes = bytes.Repeat([]byte{0xFF}, maxKeyBytes+1)
)

// removePrefix() removes the prefix from the key
func removePrefix(b, prefix []byte) []byte { return b[len(prefix):] }

// prefixEnd() returns the end key for a given prefix by appending max possible bytes
func prefixEnd(prefix []byte) []byte { return lib.Append(prefix, endBytes) }

// newEntry() creates a new badgerDB entry
func newEntry(key, value []byte, meta byte) (e *badger.Entry) {
	e = &badger.Entry{Key: key, Value: value}
	setMeta(e, meta)
	return
}

// BTREE ITERATOR CODE BELOW

type CacheItem struct {
	Key    string
	Exists bool
}

// Less() compares the keys lexicographically
func (ti CacheItem) Less(than *CacheItem) bool {
	return ti.Key < than.Key
}

// BTreeIterator provides external iteration over a btree
type BTreeIterator struct {
	tree    *btree.BTreeG[*CacheItem] // the btree to iterate over
	current *CacheItem                // current item in the iteration
	reverse bool                      // whether the iteration is in reverse order
}

// NewBTreeIterator() creates a new iterator starting at the closest item to the given key
func NewBTreeIterator(tree *btree.BTreeG[*CacheItem], start *CacheItem, reverse bool) *BTreeIterator {
	// create a new BTreeIterator
	bt := &BTreeIterator{
		tree:    tree,
		reverse: reverse,
	}
	// if no start item is provided, set the iterator to the first or last item based on the direction
	if start == nil || start.Key == "" {
		if reverse {
			val, _ := tree.Max()
			bt.current = val
		} else {
			val, _ := tree.Min()
			bt.current = val
		}
		return bt
	}
	// otherwise, move the iterator to that item
	bt.Move(start)
	return bt
}

// Move() moves the iterator to the given key or the closest item if the key is not found
func (bi *BTreeIterator) Move(item *CacheItem) {
	// reset the current item
	bi.current = nil
	// try to get an exact match
	if exactMatch, ok := bi.tree.Get(item); ok {
		bi.current = exactMatch
		return
	}
	// if no exact match, find the closest item based on the direction of iteration
	if bi.reverse {
		bi.current = &CacheItem{Key: item.Key + string(endBytes)}
		bi.current = bi.prev()
	} else {
		bi.current = &CacheItem{Key: item.Key}
		bi.current = bi.next()
	}
}

// Current() returns the current item in the iteration
func (bi *BTreeIterator) Current() *CacheItem {
	// if current is nil, return an empty Item to avoid nil pointer dereference
	if bi.current == nil {
		return &CacheItem{Key: "", Exists: false}
	}
	return bi.current
}

// Next() advances to the next item in the tree
func (bi *BTreeIterator) Next() *CacheItem {
	// check if current exist, otherwise the iterator is invalid
	if bi.current == nil {
		return nil
	}
	// go to the next item based on the direction of iteration
	if bi.reverse {
		bi.current = bi.prev()
	} else {
		bi.current = bi.next()
	}
	// return the current item which is the possible next item in the iteration
	return bi.Current()
}

// next() finds the next item in the tree based on the current item
func (bi *BTreeIterator) next() *CacheItem {
	var nextItem *CacheItem
	var found bool
	// find the next item
	bi.tree.AscendGreaterOrEqual(bi.current, func(item *CacheItem) bool {
		nextItem = item
		if nextItem.Key != bi.current.Key {
			found = true
			return false
		}
		return true
	})
	// if the item found, return it
	if found {
		return nextItem
	}
	// no next item
	return nil
}

// Prev() back towards the previous item in the tree
func (bi *BTreeIterator) Prev() *CacheItem {
	// check if current exist, otherwise the iterator is invalid
	if bi.current == nil {
		return nil
	}
	// go to the previous item based on the direction of iteration
	if bi.reverse {
		bi.current = bi.next()
	} else {
		bi.current = bi.prev()
	}
	// return the current item which is the possible previous item in the iteration
	return bi.Current()
}

// next() finds the previous item in the tree based on the current item
func (bi *BTreeIterator) prev() *CacheItem {
	var prevItem *CacheItem
	var found bool
	// find the previous item
	bi.tree.DescendLessOrEqual(bi.current, func(item *CacheItem) bool {
		prevItem = item
		if prevItem.Less(bi.current) {
			found = true
			return false
		}
		return true
	})
	// if the item found, return it
	if found {
		return prevItem
	}
	// no previous item
	return nil
}

// HasNext() returns true if there are more items after current
func (bi *BTreeIterator) HasNext() bool {
	if bi.reverse {
		return bi.hasPrev()
	}
	return bi.hasNext()
}

// hasNext() checks if there is a next item in the iteration
func (bi *BTreeIterator) hasNext() bool {
	if bi.current == nil {
		return false
	}
	return bi.next() != nil
}

// HasPrev() returns true if there are items before current
func (bi *BTreeIterator) HasPrev() bool {
	if bi.reverse {
		return bi.hasNext()
	}
	return bi.hasPrev()
}

// hasPrev() checks if there is a previous item in the iteration
func (bi *BTreeIterator) hasPrev() bool {
	if bi.current == nil {
		return false
	}
	return bi.prev() != nil
}<|MERGE_RESOLUTION|>--- conflicted
+++ resolved
@@ -3,7 +3,6 @@
 import (
 	"bytes"
 	"reflect"
-	"sort"
 	"strings"
 	"sync"
 	"unsafe"
@@ -68,17 +67,11 @@
 
 // txn internal structure maintains the write operations sorted lexicographically by keys
 type txn struct {
-<<<<<<< HEAD
-	ops       map[string]valueOp // [string(key)] -> set/del operations saved in memory
-	sortedLen int                // len(sorted)
-	sorted    []string           // new sorted keys
-=======
 	ops       map[string]valueOp        // [string(key)] -> set/del operations saved in memory
 	sorted    *btree.BTreeG[*CacheItem] // sorted btree of keys for fast iteration
 	sortedLen int                       // len(sorted)
 
 	l sync.Mutex // thread safety
->>>>>>> 30d59e0f
 }
 
 // txn() returns a copy of the current transaction cache
@@ -87,33 +80,12 @@
 	defer t.l.Unlock()
 	ops := make(map[string]valueOp, t.sortedLen)
 	maps.Copy(ops, t.ops)
-<<<<<<< HEAD
-	t.sortOperations()
-	return txn{
-		ops:       ops,
-		sortedLen: len(t.sorted),
-		sorted:    t.sorted,
-=======
 	return &txn{
 		ops:       ops,
 		sorted:    t.sorted.Clone(),
 		sortedLen: t.sortedLen,
 		l:         sync.Mutex{},
->>>>>>> 30d59e0f
-	}
-}
-
-// sortOperations sorts the operations
-func (t *txn) sortOperations() {
-	t.sorted = make([]string, len(t.ops))
-	// insert all unsorted value operations into the slice
-	i := 0
-	for key := range t.ops {
-		t.sorted[i] = key
-		i++
-	}
-	// sort the operations
-	sort.Strings(t.sorted)
+	}
 }
 
 // op is the type of operation to be performed on the key
@@ -148,15 +120,10 @@
 		state:        state,
 		sort:         sort,
 		writeVersion: version,
-<<<<<<< HEAD
-		cache: txn{
-			ops: make(map[string]valueOp),
-=======
 		cache: &txn{
 			ops:    make(map[string]valueOp),
 			sorted: btree.NewG(32, func(a, b *CacheItem) bool { return a.Less(b) }), // need to benchmark this value
 			l:      sync.Mutex{},
->>>>>>> 30d59e0f
 		},
 	}
 }
@@ -166,11 +133,7 @@
 	t.cache.l.Lock()
 	defer t.cache.l.Unlock()
 	// first retrieve from the in-memory cache
-<<<<<<< HEAD
-	if v, found := t.cache.ops[lib.BytesToString(prefixedKey)]; found {
-=======
 	if v, found := t.cache.ops[string(key)]; found {
->>>>>>> 30d59e0f
 		return v.value, nil
 	}
 	// if not found, retrieve from the parent reader
@@ -188,51 +151,27 @@
 }
 
 // SetEntry() adds or updates a custom badger entry in the cache operations
-<<<<<<< HEAD
-func (t *Txn) SetEntryAt(entry *badger.Entry, _ uint64) error {
-	t.updateEntry(lib.Append(t.prefix, entry.Key), entry)
-	return nil
-}
-
-// update() modifies or adds an operation for a key in the cache operations and maintains the
-// lexicographical order.
-// NOTE: update() won't modify the key itself, any key prefixing must be done before calling this
-func (t *Txn) update(key []byte, v []byte, opAction op) {
-	k := lib.BytesToString(key)
-
-	valueOp := valueOp{key: key, value: v, op: opAction}
-	t.cache.ops[k] = valueOp
-
-	if t.liveWrite {
-		t.liveWriter.send(valueOp)
-	}
-=======
 func (t *Txn) SetEntryAt(entry *badger.Entry, _ uint64) (e error) {
 	return t.update(entry.Key, entry.Value, entry, opEntry)
->>>>>>> 30d59e0f
 }
 
 // update() modifies or adds an operation to the txn
 // NOTE: updateEntry() won't modify the key itself, any key prefixing must be done before calling this
-<<<<<<< HEAD
-func (t *Txn) updateEntry(key []byte, v *badger.Entry) {
-	k := lib.BytesToString(key)
-	valueOp := valueOp{key: key, value: v.Value, valueEntry: v, op: opEntry}
-	t.cache.ops[k] = valueOp
-
-	if t.liveWrite {
-		t.liveWriter.send(valueOp)
-=======
 func (t *Txn) update(key []byte, val []byte, entry *badger.Entry, opAction op) (e lib.ErrorI) {
 	k := string(key)
 	t.cache.l.Lock()
 	if _, found := t.cache.ops[k]; !found && t.sort {
 		t.addToSorted(k)
->>>>>>> 30d59e0f
 	}
 	t.cache.ops[k] = valueOp{key: key, value: val, entry: entry, op: opAction}
 	t.cache.l.Unlock()
 	return
+}
+
+// addToSorted() inserts a key into the sorted list of operations maintaining lexicographical order
+func (t *Txn) addToSorted(key string) {
+	t.cache.sortedLen++
+	t.cache.sorted.ReplaceOrInsert(&CacheItem{Key: key, Exists: true})
 }
 
 // Iterator() returns a new iterator for merged iteration of both the in-memory operations and parent store with the given prefix
@@ -254,6 +193,7 @@
 
 // Discard() clears all in-memory operations and resets the sorted key list
 func (t *Txn) Discard() {
+	t.cache.sorted.Clear(false)
 	t.cache.ops, t.cache.sortedLen = make(map[string]valueOp), 0
 }
 
@@ -333,12 +273,8 @@
 // TxnIterator is a reversible, merged iterator of the parent and the in-memory operations
 type TxnIterator struct {
 	parent lib.IteratorI
-<<<<<<< HEAD
-	txn
-=======
 	tree   *BTreeIterator
 	*txn
->>>>>>> 30d59e0f
 	hasNext      bool
 	prefix       string
 	parentPrefix string
@@ -349,15 +285,6 @@
 }
 
 // newTxnIterator() initializes a new merged iterator for traversing both the in-memory operations and parent store
-<<<<<<< HEAD
-func newTxnIterator(parent lib.IteratorI, t txn, parentPrefix, prefix []byte, reverse bool) *TxnIterator {
-	return (&TxnIterator{
-		parent:       parent,
-		txn:          t,
-		parentPrefix: lib.BytesToString(parentPrefix),
-		prefix:       lib.BytesToString(prefix),
-		reverse:      reverse,
-=======
 func newTxnIterator(parent lib.IteratorI, t *txn, prefix []byte, reverse bool) *TxnIterator {
 	tree := NewBTreeIterator(t.sorted.Clone(),
 		&CacheItem{
@@ -371,7 +298,6 @@
 		txn:     t,
 		prefix:  string(prefix),
 		reverse: reverse,
->>>>>>> 30d59e0f
 	}).First()
 }
 
@@ -481,20 +407,12 @@
 		return ti.invalid
 	}
 	ti.invalid = true
-	if ti.reverse {
-		if ti.index < 0 {
-			return ti.invalid
-		}
-	} else {
-		if ti.index >= ti.sortedLen {
-			return ti.invalid
-		}
-	}
-<<<<<<< HEAD
-	if !strings.HasPrefix(ti.sorted[ti.index], ti.parentPrefix+ti.prefix) {
-=======
+	current := ti.tree.Current()
+	if current == nil || current.Key == "" {
+		ti.invalid = true
+		return ti.invalid
+	}
 	if !strings.HasPrefix(ti.tree.Current().Key, ti.prefix) {
->>>>>>> 30d59e0f
 		return ti.invalid
 	}
 	ti.invalid = false
@@ -503,16 +421,6 @@
 
 // txnKey() returns the key of the current in-memory operation
 func (ti *TxnIterator) txnKey() []byte {
-<<<<<<< HEAD
-	bKey, _ := lib.StringToBytes(ti.sorted[ti.index])
-	bParentPrefix, _ := lib.StringToBytes(ti.parentPrefix)
-	bKey = bytes.TrimPrefix(bKey, bParentPrefix)
-	return bKey
-}
-
-// txnValue() returns the value of the current in-memory operation
-func (ti *TxnIterator) txnValue() valueOp { return ti.ops[ti.sorted[ti.index]] }
-=======
 	return []byte(ti.tree.Current().Key)
 }
 
@@ -522,7 +430,6 @@
 	defer ti.l.Unlock()
 	return ti.ops[ti.tree.Current().Key]
 }
->>>>>>> 30d59e0f
 
 // compare() compares two byte slices, adjusting for reverse iteration if needed
 func (ti *TxnIterator) compare(a, b []byte) int {
@@ -534,41 +441,25 @@
 
 // txnNext() advances the index of the in-memory operations based on the iteration direction
 func (ti *TxnIterator) txnNext() {
-	if ti.reverse {
-		ti.index--
-	} else {
-		ti.index++
-	}
+	ti.hasNext = ti.tree.HasNext()
+	ti.tree.Next()
 }
 
 // seek() positions the iterator at the first entry that matches or exceeds the prefix.
 func (ti *TxnIterator) seek() *TxnIterator {
-<<<<<<< HEAD
-	ti.index = sort.Search(ti.sortedLen, func(i int) bool {
-		return ti.sorted[i] >= ti.parentPrefix+ti.prefix
-=======
 	ti.tree.Move(&CacheItem{
 		Key: ti.prefix,
->>>>>>> 30d59e0f
 	})
 	return ti
 }
 
 // revSeek() positions the iterator at the last entry that matches the prefix in reverse order.
 func (ti *TxnIterator) revSeek() *TxnIterator {
-<<<<<<< HEAD
-	bz, _ := lib.StringToBytes(ti.parentPrefix + ti.prefix)
-	endPrefix := lib.BytesToString(prefixEnd(bz))
-	ti.index = sort.Search(ti.sortedLen, func(i int) bool {
-		return ti.sorted[i] >= endPrefix
-	}) - 1
-=======
 	bz := []byte(ti.prefix)
 	endPrefix := string(prefixEnd(bz))
 	ti.tree.Move(&CacheItem{
 		Key: endPrefix,
 	})
->>>>>>> 30d59e0f
 	return ti
 }
 
