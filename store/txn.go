package store

import (
	"bytes"
	"crypto/rand"
<<<<<<< HEAD
	"fmt"
=======
>>>>>>> f3fe11d1
	"math"
	"reflect"
	"strings"
	"unsafe"

	"github.com/canopy-network/canopy/lib/crypto"

	"github.com/canopy-network/canopy/lib"
	"github.com/dgraph-io/badger/v4"

	"maps"

	"github.com/google/btree"
)

const (
	// ----------------------------------------------------------------------------------------------------------------
	// BadgerDB garbage collector behavior is not well documented leading to many open issues in their repository
	// However, here is our current understanding based on experimentation
	// ----------------------------------------------------------------------------------------------------------------
	// 1. Manual Keep (Protection)
	//    - `badgerNoDiscardBit` prevents automatic GC of a key version.
	//    - However, it can be manually superseded by a manual removal
	//
	// 2. Manual Remove (Explicit Deletion or Pruning)
	//    - Deleting a key at a higher ts removes earlier versions once `discardTs >= ts`.
	//    - Setting `badgerDiscardEarlierVersions` is similar, except it retains the current version.
	//
	// 3. Auto Remove – Tombstones
	//    - Deleted keys (tombstoned) <= `discardTs` are automatically purged unless protected by `badgerNoDiscardBit`
	//
	// 4. Auto Remove – Set Entries
	//    - For non-deleted (live) keys, Badger retains the number of versions to retain is defined by `KeepNumVersions`.
	//    - Older versions exceeding this count are automatically eligible for GC.
	//
	//   Note:
	// - The first GC pass after updating `discardTs` and flushing memtable is deterministic
	// - Subsequent GC runs are probabilistic, depending on reclaimable space and value log thresholds
	// ----------------------------------------------------------------------------------------------------------------
	// Bits source: https://github.com/hypermodeinc/badger/blob/85389e88bf308c1dc271383b77b67f4ef4a85194/value.go#L37
	badgerMetaFieldName                = "meta"  // badgerDB Entry 'meta' field name
	badgerDiscardEarlierVersions  byte = 1 << 2  // badgerDB 'discard earlier versions' flag
	badgerDeleteBit               byte = 1 << 0  // badgerDB 'tombstoned' flag
	badgerNoDiscardBit            byte = 1 << 3  // badgerDB 'never discard'  bit
	badgerGCRatio                      = .15     // the ratio when badgerDB will run the garbage collector
	badgerSizeFieldName                = "size"  // badgerDB Txn 'size' field name
	badgerCountFieldName               = "count" // badgerDB Txn 'count' field name
	badgerTxnFieldName                 = "txn"   // badgerDB WriteBatch 'txn' field name
	badgerDBMaxBatchScalingFactor      = 0.98425 // through experimentation badgerDB's max transaction scaling factor
)

// TxReaderI() defines the interface to read a TxnTransaction
// Txn implements this itself to allow for nested transactions
type TxnReaderI interface {
	Get(key []byte) ([]byte, lib.ErrorI)
	NewIterator(prefix []byte, reverse bool, allVersions bool) lib.IteratorI
	Discard()
}

// TxnWriterI() defines the interface to write a TxnTransaction
// Txn implements this itself to allow for nested transactions
type TxnWriterI interface {
	Set(key, value []byte) lib.ErrorI
	Delete(key []byte) lib.ErrorI
	SetEntry(entry *badger.Entry) lib.ErrorI
	Write() lib.ErrorI
	Cancel()
}

// enforce the necessary interfaces over Txn
var _ lib.RWStoreI = &Txn{}
var _ TxnReaderI = &Txn{}
var _ TxnWriterI = &Txn{}
var _ lib.IteratorI = &Iterator{}

/*
	Txn acts like a database transaction
	It saves set/del operations in memory and allows the caller to Write() to the parent or Discard()
	When read from, it merges with the parent as if Write() had already been called

	Txn abstraction is necessary due to the inability of BadgerDB to have nested transactions.
	Txns allow an easy rollback of write operations within a single Transaction object, which is necessary
	for ephemeral states and testing the validity of a proposal block / transactions.

	CONTRACT:
	- only safe when writing to another memory store like a badger.Txn() as Write() is not atomic.
	- not thread safe (can't use 1 txn across multiple threads)
	- nil values are supported; deleted values are also set to nil
	- keys must be smaller than 128 bytes
	- Nested txns are supported, but iteration becomes increasingly inefficient
*/

type Txn struct {
	reader TxnReaderI  // memory store to Read() from
	writer TxnWriterI  // memory store to Write() to
	prefix []byte      // prefix for keys in this txn
	logger lib.LoggerI // logger for this txn
	sort   bool        // whether to sort the keys in the cache; used for iteration
	cache  txn
}

type cache struct {
	Value string
}

// txn internal structure maintains the write operations sorted lexicographically by keys
type txn struct {
	ops map[uint64]valueOp // [hash64(key)] -> set/del operations saved in memory
	// sorted   []string           // ops keys sorted lexicographically; needed for iteration
	sorted    *btree.BTreeG[*CacheItem] // sorted btree of keys for fast iteration
	sortedLen int                       // len(sorted)
}

// txn() returns a copy of the current transaction cache
func (t txn) copy() txn {
	ops := make(map[uint64]valueOp, t.sortedLen)
	maps.Copy(ops, t.ops)
	return txn{
		ops:       ops,
		sorted:    t.sorted.Clone(),
		sortedLen: t.sortedLen,
	}
}

// op is the type of operation to be performed on the key
type op uint8

const (
	opDelete    op = iota // delete the key
	opSet                 // set the key
	opTombstone           // tombstone the key (false delete)
	opEntry               // custom badger entry
)

// valueOp has the value portion of the operation and the corresponding operation to perform
type valueOp struct {
	key        []byte        // the key of the key value pair
	value      []byte        // value of key value pair
	valueEntry *badger.Entry // value of key value pair in case of a custom entry
	op         op            // is operation delete
}

// NewBadgerTxn() creates a new instance of Txn from badger Txn and WriteBatch correspondingly
func NewBadgerTxn(reader *badger.Txn, writer *badger.WriteBatch, prefix []byte, sort bool, logger lib.LoggerI) *Txn {
	return &Txn{
		reader: BadgerTxnReader{reader, prefix},
		writer: BadgerTxnWriter{writer},
		prefix: prefix,
		logger: logger,
		sort:   sort,
		cache: txn{
			ops: make(map[uint64]valueOp),
			sorted: btree.NewG(32, func(a, b *CacheItem) bool {
				return a.Less(b)
			}), // need to benchmark this value
		},
	}
}

// NewTxn() creates a new instance of Txn with the specified reader and writer
func NewTxn(reader TxnReaderI, writer TxnWriterI, prefix []byte, sort bool, logger lib.LoggerI) *Txn {
	return &Txn{
		reader: reader,
		writer: writer,
		prefix: prefix,
		logger: logger,
		sort:   sort,
		cache: txn{
			ops: make(map[uint64]valueOp),
			sorted: btree.NewG(32, func(a, b *CacheItem) bool {
				return a.Less(b)
			}), // need to benchmark this value
		},
	}
}

// Get() retrieves the value for a given key from either the cache operations or the reader store
func (t *Txn) Get(key []byte) ([]byte, lib.ErrorI) {
	// append the prefix to the key
	prefixedKey := lib.Append(t.prefix, key)
	// first retrieve from the in-memory cache
	if v, found := t.cache.ops[crypto.Hash64(prefixedKey)]; found {
		return v.value, nil
	}
	// if not found, retrieve from the parent reader
	return t.reader.Get(prefixedKey)
}

// Set() adds or updates the value for a key in the cache operations
func (t *Txn) Set(key, value []byte) lib.ErrorI {
	t.update(lib.Append(t.prefix, key), value, opSet)
	return nil
}

// Delete() marks a key for deletion in the cache operations
func (t *Txn) Delete(key []byte) lib.ErrorI {
	t.update(lib.Append(t.prefix, key), nil, opDelete)
	return nil
}

// Tombstone() removes the key-value pair from the BadgerDB transaction but prevents it from being garbage collected
func (t *Txn) Tombstone(key []byte) lib.ErrorI {
	t.update(lib.Append(t.prefix, key), nil, opTombstone)
	return nil
}

// SetEntry() adds or updates a custom badger entry in the cache operations
func (t *Txn) SetEntry(entry *badger.Entry) lib.ErrorI {
	t.updateEntry(lib.Append(t.prefix, entry.Key), entry)
	return nil
}

// update() modifies or adds an operation for a key in the cache operations and maintains the
// lexicographical order.
// NOTE: update() won't modify the key itself, any key prefixing must be done before calling this
func (t *Txn) update(key []byte, v []byte, opAction op) {
	hashKey := crypto.Hash64(key)
	if t.sort {
		if _, found := t.cache.ops[hashKey]; !found && t.sort {
			t.addToSorted(string(key))
		}
	}
	t.cache.ops[hashKey] = valueOp{key: key, value: v, op: opAction}
}

// updateEntry() modifies or adds a custom badger entry in the cache operations and maintains the
// lexicographical order.
// NOTE: updateEntry() won't modify the key itself, any key prefixing must be done before calling this
func (t *Txn) updateEntry(key []byte, v *badger.Entry) {
	hashKey := crypto.Hash64(key)
	if t.sort {
		if _, found := t.cache.ops[hashKey]; !found && t.sort {
			t.addToSorted(string(key))
		}
	}
	t.cache.ops[hashKey] = valueOp{key: key, valueEntry: v, op: opEntry}
}

// addToSorted() inserts a key into the sorted list of operations maintaining lexicographical order
func (t *Txn) addToSorted(key string) {
	t.cache.sortedLen++
	t.cache.sorted.ReplaceOrInsert(&CacheItem{Key: key, Exists: true})
}

// Iterator() returns a new iterator for merged iteration of both the in-memory operations and parent store with the given prefix
func (t *Txn) Iterator(prefix []byte) (lib.IteratorI, lib.ErrorI) {
	it := t.reader.NewIterator(prefix, false, false)
	return newTxnIterator(it, t.cache.copy(), t.prefix, prefix, false), nil
}

// RevIterator() returns a new reverse iterator for merged iteration of both the in-memory operations and parent store with the given prefix
func (t *Txn) RevIterator(prefix []byte) (lib.IteratorI, lib.ErrorI) {
	it := t.reader.NewIterator(prefix, true, false)
	return newTxnIterator(it, t.cache.copy(), t.prefix, prefix, true), nil
}

// ArchiveIterator() creates a new iterator for all versions under the given prefix in the BadgerDB transaction
func (t *Txn) ArchiveIterator(prefix []byte) (lib.IteratorI, lib.ErrorI) {
	return t.reader.NewIterator(prefix, false, true), nil
}

// Discard() clears all in-memory operations and resets the sorted key list
func (t *Txn) Discard() {
	t.cache.sorted.Clear(false)
	t.cache.ops, t.cache.sortedLen = make(map[uint64]valueOp), 0
}

// Cancel() cancels the current transaction. Any new writes won't be committed
func (t *Txn) Cancel() {
	t.writer.Cancel()
}

// Write() flushes the in-memory operations to the batch writer and clears in-memory changes
func (t *Txn) Write() lib.ErrorI {
	for _, v := range t.cache.ops {
		sk := v.key
		switch v.op {
		case opSet:
			if err := t.writer.Set(sk, v.value); err != nil {
				return ErrStoreSet(err)
			}
		case opDelete:
			if err := t.writer.Delete(sk); err != nil {
				return ErrStoreDelete(err)
			}
		case opTombstone:
			// set an entry with a bit that marks it as deleted and prevents it from being discarded
			if err := t.writer.SetEntry(newEntry(sk, nil, badgerDeleteBit|badgerNoDiscardBit)); err != nil {
				return ErrStoreDelete(err)
			}
		case opEntry:
			// set the entry in the batch
			if err := t.writer.SetEntry(v.valueEntry); err != nil {
				return ErrStoreSet(err)
			}
		}
	}
	t.Discard() // clear the in-memory operations after writing

	return nil
}

func (t *Txn) NewIterator(prefix []byte, reverse bool, allVersions bool) lib.IteratorI {
	// Combine the current in-memory cache and parent reader (recursively)
	combinedParentIterator := t.reader.NewIterator(lib.Append(t.prefix, prefix), reverse, allVersions)

	// Create a merged iterator for the parent and in-memory cache
	return newTxnIterator(combinedParentIterator, t.cache, t.prefix, prefix, reverse)
}

// Close() cancels the current transaction. Any new writes will result in an error and a new
// WriteBatch() must be created to write new entries.
func (t *Txn) Close() {
	t.reader.Discard()
	t.writer.Cancel()
}
func (t *Txn) setDBWriter(w *badger.WriteBatch) { t.writer = BadgerTxnWriter{w} }
func (t *Txn) setDBReader(r *badger.Txn)        { t.reader = BadgerTxnReader{r, t.prefix} }

// TXN ITERATOR CODE BELOW

// enforce the Iterator interface
var _ lib.IteratorI = &TxnIterator{}

// TxnIterator is a reversible, merged iterator of the parent and the in-memory operations
type TxnIterator struct {
	parent lib.IteratorI
	tree   *BTreeIterator
	txn
	hasNext      bool
	prefix       string
	parentPrefix string
	index        int
	reverse      bool
	invalid      bool
	useTxn       bool
}

// newTxnIterator() initializes a new merged iterator for traversing both the in-memory operations and parent store
func newTxnIterator(parent lib.IteratorI, t txn, parentPrefix, prefix []byte, reverse bool) *TxnIterator {
	tree := NewBTreeIterator(t.sorted.Clone(),
		&CacheItem{
			Key: string(lib.Append(parentPrefix, prefix)),
		},
		reverse)

	return (&TxnIterator{
		parent:       parent,
		tree:         tree,
		txn:          t,
		parentPrefix: string(parentPrefix),
		prefix:       string(prefix),
		reverse:      reverse,
	}).First()
}

// First() positions the iterator at the first valid entry based on the traversal direction
func (ti *TxnIterator) First() *TxnIterator {
	if ti.reverse {
		return ti.revSeek() // seek to the end
	}
	return ti.seek() // seek to the beginning
}

// Close() closes the merged iterator
func (ti *TxnIterator) Close() { ti.parent.Close() }

// Next() advances the iterator to the next entry, choosing between in-memory and parent store entries
func (ti *TxnIterator) Next() {
	// if parent is not usable any more then txn.Next()
	// if txn is not usable any more then parent.Next()
	if !ti.parent.Valid() {
		ti.txnNext()
		return
	}
	if ti.txnInvalid() {
		ti.parent.Next()
		return
	}
	// compare the keys of the in memory option and the parent option
	switch ti.compare(ti.txnKey(), ti.parent.Key()) {
	case 1: // use parent
		ti.parent.Next()
	case 0: // use both
		ti.parent.Next()
		ti.txnNext()
	case -1: // use txn
		ti.txnNext()
	}
}

// Key() returns the current key from either the in-memory operations or the parent store
func (ti *TxnIterator) Key() []byte {
	if ti.useTxn {
		return ti.txnKey()
	}
	return ti.parent.Key()
}

// Value() returns the current value from either the in-memory operations or the parent store
func (ti *TxnIterator) Value() []byte {
	if ti.useTxn {
		return ti.txnValue().value
	}
	return ti.parent.Value()
}

// Valid() checks if the current position of the iterator is valid, considering both the parent and in-memory entries
func (ti *TxnIterator) Valid() bool {
	for {
		if !ti.parent.Valid() {
			// only using cache; call txn.next until invalid or !deleted
			ti.txnFastForward()
			ti.useTxn = true
			break
		}
		if ti.txnInvalid() {
			// parent is valid; txn is not
			ti.useTxn = false
			break
		}
		// both are valid; key comparison matters
		cKey, pKey := ti.txnKey(), ti.parent.Key()
		switch ti.compare(cKey, pKey) {
		case 1: // use parent
			ti.useTxn = false
		case 0: // when equal txn shadows parent
			if ti.txnValue().op == opDelete || ti.txnValue().op == opTombstone {
				ti.parent.Next()
				ti.txnNext()
				continue
			}
			ti.useTxn = true
		case -1: // use txn
			if ti.txnValue().op == opDelete || ti.txnValue().op == opTombstone {
				ti.txnNext()
				continue
			}
			ti.useTxn = true
		}
		break
	}
	return !ti.txnInvalid() || ti.parent.Valid()
}

// txnFastForward() skips over deleted entries in the in-memory operations
// return when invalid or !deleted
func (ti *TxnIterator) txnFastForward() {
	for {
		if ti.txnInvalid() || !(ti.txnValue().op == opDelete || ti.txnValue().op == opTombstone) {
			return
		}
		ti.txnNext()
	}
}

// txnInvalid() determines if the current in-memory entry is invalid
func (ti *TxnIterator) txnInvalid() bool {
	if ti.invalid {
		return ti.invalid
	}
	ti.invalid = true
	current := ti.tree.Current()
	if current == nil || current.Key == "" {
		ti.invalid = true
		return ti.invalid
	}
	if !strings.HasPrefix(ti.tree.Current().Key, ti.parentPrefix+ti.prefix) {
		return ti.invalid
	}
	ti.invalid = false
	return ti.invalid
}

// txnKey() returns the key of the current in-memory operation
func (ti *TxnIterator) txnKey() []byte {
	return []byte(strings.TrimPrefix(ti.tree.Current().Key, ti.parentPrefix))
}

// txnValue() returns the value of the current in-memory operation
func (ti *TxnIterator) txnValue() valueOp {
	return ti.ops[crypto.Hash64([]byte(ti.tree.Current().Key))]
}

// compare() compares two byte slices, adjusting for reverse iteration if needed
func (ti *TxnIterator) compare(a, b []byte) int {
	if ti.reverse {
		return bytes.Compare(a, b) * -1
	}
	return bytes.Compare(a, b)
}

// txnNext() advances the index of the in-memory operations based on the iteration direction
func (ti *TxnIterator) txnNext() {
	ti.hasNext = ti.tree.HasNext()
	ti.tree.Next()
}

// seek() positions the iterator at the first entry that matches or exceeds the prefix.
func (ti *TxnIterator) seek() *TxnIterator {
	ti.tree.Move(&CacheItem{
		Key: ti.parentPrefix + ti.prefix,
	})
	return ti
}

// revSeek() positions the iterator at the last entry that matches the prefix in reverse order.
func (ti *TxnIterator) revSeek() *TxnIterator {
	bz := []byte(ti.parentPrefix + ti.prefix)
	endPrefix := string(prefixEnd(bz))
	ti.tree.Move(&CacheItem{
		Key: endPrefix,
	})
	return ti
}

// Iterator implements a wrapper around BadgerDB's iterator with the in-memory store but satisfies the IteratorI interface
type Iterator struct {
	reader *badger.Iterator
	prefix []byte
	err    error
}

func (i *Iterator) Valid() bool {
	valid := i.reader.Valid()
	return valid
}
func (i *Iterator) Next()           { i.reader.Next() }
func (i *Iterator) Close()          { i.reader.Close() }
func (i *Iterator) Version() uint64 { return i.reader.Item().Version() }
func (i *Iterator) Deleted() bool   { return i.reader.Item().IsDeletedOrExpired() }
func (i *Iterator) Key() (key []byte) {
	// get the key from the parent
	key = i.reader.Item().Key()
	// make a copy of the key
	c := make([]byte, len(key))
	copy(c, key)
	// remove the prefix and return
	return removePrefix(c, []byte(i.prefix))
}

// Value() retrieves the current value from the iterator
func (i *Iterator) Value() (value []byte) {
	value, err := i.reader.Item().ValueCopy(nil)
	if err != nil {
		i.err = err
	}
	return
}

// BADGERDB TXNWRITER AND TXNREADER INTERFACES IMPLEMENTATION BELOW

// Enforce interface implementations
var _ TxnReaderI = &BadgerTxnReader{}
var _ TxnWriterI = &BadgerTxnWriter{}

type BadgerTxnReader struct {
	*badger.Txn
	prefix []byte
}

func (r BadgerTxnReader) Get(key []byte) ([]byte, lib.ErrorI) {
	item, err := r.Txn.Get(key)
	if err != nil {
		if err == badger.ErrKeyNotFound {
			return nil, nil
		}
		return nil, ErrStoreGet(err)
	}
	val, err := item.ValueCopy(nil)
	if err != nil {
		return nil, ErrStoreGet(err)
	}
	return val, nil
}

func (r BadgerTxnReader) NewIterator(prefix []byte, reverse bool, allVersions bool) lib.IteratorI {
	newPrefix := lib.Append(r.prefix, prefix)
	it := r.Txn.NewIterator(badger.IteratorOptions{
		Prefix:      newPrefix,
		Reverse:     reverse,
		AllVersions: allVersions,
	})
	if !reverse {
		it.Rewind()
	} else {
		seekLast(it, newPrefix)
	}
	return &Iterator{
		reader: it,
		prefix: r.prefix,
	}
}

func (r BadgerTxnReader) Discard() {
	r.Txn.Discard()
}

type BadgerTxnWriter struct {
	*badger.WriteBatch
}

func (w BadgerTxnWriter) Set(key, value []byte) lib.ErrorI {
	err := w.WriteBatch.Set(key, value)
	if err != nil {
		return ErrStoreSet(err)
	}
	return nil
}

func (w BadgerTxnWriter) Delete(key []byte) lib.ErrorI {
	err := w.WriteBatch.Delete(key)
	if err != nil {
		return ErrStoreDelete(err)
	}
	return nil
}

func (w BadgerTxnWriter) SetEntry(entry *badger.Entry) lib.ErrorI {
	err := w.WriteBatch.SetEntry(entry)
	if err != nil {
		return ErrStoreSet(err)
	}
	return nil
}

func (w BadgerTxnWriter) Write() lib.ErrorI {
	err := w.WriteBatch.Flush()
	if err != nil {
		return ErrFlushBatch(err)
	}
	return nil
}

func (w BadgerTxnWriter) Cancel() {
	w.WriteBatch.Cancel()
}

var (
	endBytes = bytes.Repeat([]byte{0xFF}, maxKeyBytes+1)
)

// removePrefix() removes the prefix from the key
func removePrefix(b, prefix []byte) []byte { return b[len(prefix):] }

// prefixEnd() returns the end key for a given prefix by appending max possible bytes
func prefixEnd(prefix []byte) []byte {
	return lib.Append(prefix, endBytes)
}

// newEntry() creates a new badgerDB entry
func newEntry(key, value []byte, meta byte) (e *badger.Entry) {
	e = &badger.Entry{Key: key, Value: value}
	setMeta(e, meta)
	return
}

// FlushMemTable() ensures badgerDB is flushing its mem table before running flatten
// IMPORTANT - discardTs must be set before this
func FlushMemTable(db *badger.DB) lib.ErrorI {
	// get random 32 bytes
	randomPrefix := make([]byte, 32)
	if _, err := rand.Read(randomPrefix); err != nil {
		return ErrReadBytes(err)
	}
	// create a new transaction to write to the database
	tx := db.NewTransactionAt(math.MaxUint64, true)
	// write the random prefix to the database
	if err := tx.Set(randomPrefix, nil); err != nil {
		return ErrSetEntry(err)
	}
	// commit the transaction
	if err := tx.CommitAt(math.MaxUint64, nil); err != nil {
		return ErrCommitDB(err)
	}
	// call drop prefix which triggers the mempool flush
	// NOTE: this only works if an actual prefix exists
	if err := db.DropPrefix(randomPrefix); err != nil {
		return ErrFlushMemTable(err)
	}
	return nil
}

// setMeta() accesses the private field 'meta' of badgerDB's `Entry`
// badger doesn't yet allow users to explicitly set keys as *do not discard*
// https://github.com/hypermodeinc/badger/issues/2192
func setMeta(e *badger.Entry, value byte) {
	v := reflect.ValueOf(e).Elem()
	f := v.FieldByName(badgerMetaFieldName)
	ptr := unsafe.Pointer(f.UnsafeAddr())
	*(*byte)(ptr) = value
}

// getTxnFromBatch() accesses the private field 'size/count' of badgerDB's `Txn` inside a 'WriteBatch'
// badger doesn't yet allow users to access this info - though it allows users to avoid
// TxnTooBig errors
func getSizeAndCountFromBatch(batch *badger.WriteBatch) (size, count int64) {
	v := reflect.ValueOf(batch).Elem()
	f := v.FieldByName(badgerTxnFieldName)
	if f.Kind() != reflect.Ptr || f.IsNil() {
		return 0, 0
	}
	// f.Pointer() is the uintptr of the actual *Txn
	txPtr := (*badger.Txn)(unsafe.Pointer(f.Pointer()))
	return getSizeAndCount(txPtr)
}

// getSizeAndCount() accesses the private field 'size/count' of badgerDB's `Txn`
// badger doesn't yet allow users to access this info - though it allows users to avoid
// TxnTooBig errors
func getSizeAndCount(txn *badger.Txn) (size, count int64) {
	v := reflect.ValueOf(txn).Elem()
	sizeF, countF := v.FieldByName(badgerSizeFieldName), v.FieldByName(badgerCountFieldName)
	if !sizeF.IsValid() || !countF.IsValid() {
		return 0, 0
	}
	sizePtr, countPtr := unsafe.Pointer(sizeF.UnsafeAddr()), unsafe.Pointer(countF.UnsafeAddr())
	size, count = *(*int64)(sizePtr), *(*int64)(countPtr)
	return
}

// seekLast() positions the iterator at the last key for the given prefix
func seekLast(it *badger.Iterator, prefix []byte) {
	it.Seek(prefixEnd(prefix))
}

// BTREE ITERATOR CODE BELOW

type CacheItem struct {
	Key    string
	Exists bool
}

func (ti CacheItem) Less(than *CacheItem) bool {
	// compare the keys lexicographically
	return ti.Key < than.Key
}

// BTreeIterator provides external iteration over a btree
type BTreeIterator struct {
	tree    *btree.BTreeG[*CacheItem] // the btree to iterate over
	current *CacheItem                // current item in the iteration
	reverse bool                      // whether the iteration is in reverse order
}

// NewBTreeIterator() creates a new iterator starting at the closest item to the given key
func NewBTreeIterator(tree *btree.BTreeG[*CacheItem], start *CacheItem, reverse bool) *BTreeIterator {
	// create a new BTreeIterator
	bt := &BTreeIterator{
		tree:    tree,
		reverse: reverse,
	}
	// if no start item is provided, set the iterator to the first or last item based on the direction
	if start == nil || start.Key == "" {
		if reverse {
			val, _ := tree.Max()
			bt.current = val
		} else {
			val, _ := tree.Min()
			bt.current = val
		}
		return bt
	}
	// otherwise, move the iterator to that item
	bt.Move(start)
	return bt
}

// Move() moves the iterator to the given key or the closest item if the key is not found
func (bi *BTreeIterator) Move(item *CacheItem) {
	// reset the current item
	bi.current = nil
	// try to get an exact match
	if exactMatch, ok := bi.tree.Get(item); ok {
		bi.current = exactMatch
		return
	}
	// if no exact match, find the closest item based on the direction of iteration
	if bi.reverse {
		bi.current = &CacheItem{Key: item.Key + string(endBytes)}
		bi.current = bi.prev()
	} else {
		bi.current = &CacheItem{Key: item.Key}
		bi.current = bi.next()
	}
}

// Current() returns the current item in the iteration
func (bi *BTreeIterator) Current() *CacheItem {
	// if current is nil, return an empty Item to avoid nil pointer dereference
	if bi.current == nil {
		return &CacheItem{Key: "", Exists: false}
	}
	return bi.current
}

// Next() advances to the next item in the tree
func (bi *BTreeIterator) Next() *CacheItem {
	// check if current exist, otherwise the iterator is invalid
	if bi.current == nil {
		return nil
	}
	// go to the next item based on the direction of iteration
	if bi.reverse {
		bi.current = bi.prev()
	} else {
		bi.current = bi.next()
	}
	// return the current item which is the possible next item in the iteration
	return bi.Current()
}

// next() finds the next item in the tree based on the current item
func (bi *BTreeIterator) next() *CacheItem {
	var nextItem *CacheItem
	var found bool
	// find the next item
	bi.tree.AscendGreaterOrEqual(bi.current, func(item *CacheItem) bool {
		nextItem = item
		if nextItem.Key != bi.current.Key {
			found = true
			return false
		}
		return true
	})
	// if the item found, return it
	if found {
		return nextItem
	}
	// no next item
	return nil
}

// Prev() back towards the previous item in the tree
func (bi *BTreeIterator) Prev() *CacheItem {
	// check if current exist, otherwise the iterator is invalid
	if bi.current == nil {
		return nil
	}
	// go to the previous item based on the direction of iteration
	if bi.reverse {
		bi.current = bi.next()
	} else {
		bi.current = bi.prev()
	}
	// return the current item which is the possible previous item in the iteration
	return bi.Current()
}

// next() finds the previous item in the tree based on the current item
func (bi *BTreeIterator) prev() *CacheItem {
	var prevItem *CacheItem
	var found bool
	// find the previous item
	bi.tree.DescendLessOrEqual(bi.current, func(item *CacheItem) bool {
		prevItem = item
		if prevItem.Less(bi.current) {
			found = true
			return false
		}
		return true
	})
	// if the item found, return it
	if found {
		return prevItem
	}
	// no previous item
	return nil
}

// HasNext() returns true if there are more items after current
func (bi *BTreeIterator) HasNext() bool {
	if bi.reverse {
		return bi.hasPrev()
	}
	return bi.hasNext()
}

// hasNext() checks if there is a next item in the iteration
func (bi *BTreeIterator) hasNext() bool {
	if bi.current == nil {
		return false
	}
	return bi.next() != nil
}

// HasPrev() returns true if there are items before current
func (bi *BTreeIterator) HasPrev() bool {
	if bi.reverse {
		return bi.hasNext()
	}
	return bi.hasPrev()
}

// hasPrev() checks if there is a previous item in the iteration
func (bi *BTreeIterator) hasPrev() bool {
	if bi.current == nil {
		return false
	}
	return bi.prev() != nil
}<|MERGE_RESOLUTION|>--- conflicted
+++ resolved
@@ -3,10 +3,6 @@
 import (
 	"bytes"
 	"crypto/rand"
-<<<<<<< HEAD
-	"fmt"
-=======
->>>>>>> f3fe11d1
 	"math"
 	"reflect"
 	"strings"
