package store

import (
	"bytes"
	"strings"
<<<<<<< HEAD
	"unsafe"
=======
>>>>>>> ee22b274

	"github.com/canopy-network/canopy/lib"
	"github.com/dgraph-io/badger/v4"

	"maps"

	"github.com/google/btree"
)

// TxReaderI() defines the interface to read a TxnTransaction
// Txn implements this itself to allow for nested transactions
type TxnReaderI interface {
	Get(key []byte) ([]byte, lib.ErrorI)
	NewIterator(prefix []byte, reverse bool, allVersions bool) (lib.IteratorI, lib.ErrorI)
	Discard()
}

// TxnWriterI() defines the interface to write a TxnTransaction
// Txn implements this itself to allow for nested transactions
type TxnWriterI interface {
	Set(key, value []byte) lib.ErrorI
	Delete(key []byte) lib.ErrorI
	Commit() lib.ErrorI
	Cancel()
}

// enforce the necessary interfaces over Txn
var _ lib.RWStoreI = &Txn{}
var _ TxnReaderI = &Txn{}
var _ TxnWriterI = &Txn{}

/*
	Txn acts like a database transaction
	It saves set/del operations in memory and allows the caller to Write() to the parent or Discard()
	When read from, it merges with the parent as if Write() had already been called

	Txn abstraction is necessary due to the inability of BadgerDB to have nested transactions.
	Txns allow an easy rollback of write operations within a single Transaction object, which is necessary
	for ephemeral states and testing the validity of a proposal block / transactions.

	CONTRACT:
	- only safe when writing to another memory store like a badger.Txn() as Write() is not atomic.
	- not thread safe (can't use 1 txn across multiple threads)
	- nil values are supported; deleted values are also set to nil
	- keys must be smaller than 128 bytes
	- Nested txns are supported, but iteration becomes increasingly inefficient
*/

type Txn struct {
	reader TxnReaderI  // memory store to Read() from
	writer TxnWriterI  // memory store to Write() to
	prefix []byte      // prefix for keys in this txn
	logger lib.LoggerI // logger for this txn
	sort   bool        // whether to sort the keys in the cache; used for iteration
	cache  txn
}

type cache struct {
	Value string
}

// txn internal structure maintains the write operations sorted lexicographically by keys
type txn struct {
	ops map[string]valueOp // [string(key)] -> set/del operations saved in memory
	// sorted   []string           // ops keys sorted lexicographically; needed for iteration
	sorted    *btree.BTreeG[*CacheItem] // sorted btree of keys for fast iteration
	sortedLen int                       // len(sorted)
}

// txn() returns a copy of the current transaction cache
func (t txn) copy() txn {
	ops := make(map[string]valueOp, t.sortedLen)
	maps.Copy(ops, t.ops)
	return txn{
		ops:       ops,
		sorted:    t.sorted.Clone(),
		sortedLen: t.sortedLen,
	}
}

// op is the type of operation to be performed on the key
type op uint8

const (
	opDelete    op = iota // delete the key
	opSet                 // set the key
	opTombstone           // tombstone the key (false delete)
	opEntry               // custom badger entry
)

// valueOp has the value portion of the operation and the corresponding operation to perform
type valueOp struct {
<<<<<<< HEAD
	key        []byte        // the key of the key value pair
	value      []byte        // value of key value pair
	valueEntry *badger.Entry // value of key value pair in case of a custom entry
	op         op            // is operation delete
}

// NewBadgerTxn() creates a new instance of Txn from badger Txn and WriteBatch correspondingly
func NewBadgerTxn(reader *badger.Txn, writer *badger.WriteBatch, prefix []byte, sort bool, logger lib.LoggerI) *Txn {
	return &Txn{
		reader: BadgerTxnReader{reader, prefix},
		writer: BadgerTxnWriter{writer},
		prefix: prefix,
		logger: logger,
		sort:   sort,
		cache: txn{
			ops: make(map[string]valueOp),
			sorted: btree.NewG(32, func(a, b *CacheItem) bool {
				return a.Less(b)
			}), // need to benchmark this value
		},
	}
=======
	key   []byte // the key of the key value pair
	value []byte // value of key value pair
	op    op     // is operation delete
>>>>>>> ee22b274
}

// NewTxn() creates a new instance of Txn with the specified reader and writer
func NewTxn(reader TxnReaderI, writer TxnWriterI, prefix []byte, sort bool, logger lib.LoggerI) *Txn {
	return &Txn{
		reader: reader,
		writer: writer,
		prefix: prefix,
		logger: logger,
		sort:   sort,
		cache: txn{
			ops: make(map[string]valueOp),
			sorted: btree.NewG(32, func(a, b *CacheItem) bool {
				return a.Less(b)
			}), // need to benchmark this value
		},
	}
}

// Get() retrieves the value for a given key from either the cache operations or the reader store
func (t *Txn) Get(key []byte) ([]byte, lib.ErrorI) {
	// append the prefix to the key
	prefixedKey := lib.Append(t.prefix, key)
	// first retrieve from the in-memory cache
	if v, found := t.cache.ops[string(prefixedKey)]; found {
		return v.value, nil
	}
	// if not found, retrieve from the parent reader
	return t.reader.Get(prefixedKey)
}

// Set() adds or updates the value for a key in the cache operations
func (t *Txn) Set(key, value []byte) lib.ErrorI {
	t.update(lib.Append(t.prefix, key), value, opSet)
	return nil
}

// Delete() marks a key for deletion in the cache operations
func (t *Txn) Delete(key []byte) lib.ErrorI {
	t.update(lib.Append(t.prefix, key), nil, opDelete)
	return nil
}

// Tombstone() removes the key-value pair from the BadgerDB transaction but prevents it from being garbage collected
func (t *Txn) Tombstone(key []byte) lib.ErrorI {
	t.update(lib.Append(t.prefix, key), nil, opTombstone)
	return nil
}

// update() modifies or adds an operation for a key in the cache operations and maintains the
// lexicographical order.
// NOTE: update() won't modify the key itself, any key prefixing must be done before calling this
func (t *Txn) update(key []byte, v []byte, opAction op) {
	k := string(key)
<<<<<<< HEAD
	if t.sort {
		if _, found := t.cache.ops[k]; !found && t.sort {
			t.addToSorted(string(key))
		}
	}
	t.cache.ops[k] = valueOp{key: key, value: v, op: opAction}
}

// updateEntry() modifies or adds a custom badger entry in the cache operations and maintains the
// lexicographical order.
// NOTE: updateEntry() won't modify the key itself, any key prefixing must be done before calling this
func (t *Txn) updateEntry(key []byte, v *badger.Entry) {
	k := string(key)
=======
>>>>>>> ee22b274
	if t.sort {
		if _, found := t.cache.ops[k]; !found && t.sort {
			t.addToSorted(string(key))
		}
	}
<<<<<<< HEAD
	t.cache.ops[k] = valueOp{key: key, valueEntry: v, op: opEntry}
=======
	t.cache.ops[k] = valueOp{key: key, value: v, op: opAction}
>>>>>>> ee22b274
}

// addToSorted() inserts a key into the sorted list of operations maintaining lexicographical order
func (t *Txn) addToSorted(key string) {
	t.cache.sortedLen++
	t.cache.sorted.ReplaceOrInsert(&CacheItem{Key: key, Exists: true})
}

// Iterator() returns a new iterator for merged iteration of both the in-memory operations and parent store with the given prefix
func (t *Txn) Iterator(prefix []byte) (lib.IteratorI, lib.ErrorI) {
	it, err := t.reader.NewIterator(lib.Append(t.prefix, prefix), false, false)
	if err != nil {
		return nil, err
	}
	return newTxnIterator(it, t.cache.copy(), t.prefix, prefix, false), nil
}

// RevIterator() returns a new reverse iterator for merged iteration of both the in-memory operations and parent store with the given prefix
func (t *Txn) RevIterator(prefix []byte) (lib.IteratorI, lib.ErrorI) {
	it, err := t.reader.NewIterator(lib.Append(t.prefix, prefix), true, false)
	if err != nil {
		return nil, err
	}
	return newTxnIterator(it, t.cache.copy(), t.prefix, prefix, true), nil
}

// ArchiveIterator() creates a new iterator for all versions under the given prefix in the BadgerDB transaction
func (t *Txn) ArchiveIterator(prefix []byte) (lib.IteratorI, lib.ErrorI) {
	return t.reader.NewIterator(prefix, false, true)
}

// Discard() clears all in-memory operations and resets the sorted key list
func (t *Txn) Discard() {
	t.cache.sorted.Clear(false)
	t.cache.ops, t.cache.sortedLen = make(map[string]valueOp), 0
}

// Cancel() cancels the current transaction. Any new writes won't be committed
func (t *Txn) Cancel() {
	t.writer.Cancel()
}

// Commit() flushes the in-memory operations to the batch writer and clears in-memory changes
func (t *Txn) Commit() lib.ErrorI {
	for _, v := range t.cache.ops {
		sk := v.key
		switch v.op {
		case opSet:
			if err := t.writer.Set(sk, v.value); err != nil {
				return ErrStoreSet(err)
			}
		case opDelete:
			if err := t.writer.Delete(sk); err != nil {
				return ErrStoreDelete(err)
			}
		}
	}
	t.Discard() // clear the in-memory operations after writing

	return nil
}

func (t *Txn) NewIterator(prefix []byte, reverse bool, allVersions bool) (lib.IteratorI, lib.ErrorI) {
	// Combine the current in-memory cache and parent reader (recursively)
	combinedParentIterator, err := t.reader.NewIterator(lib.Append(t.prefix, prefix), reverse, allVersions)
	if err != nil {
		return nil, ErrStoreIterator(err)
	}

	// Create a merged iterator for the parent and in-memory cache
	return newTxnIterator(combinedParentIterator, t.cache, t.prefix, prefix, reverse), nil
}

// Close() cancels the current transaction. Any new writes will result in an error and a new
// WriteBatch() must be created to write new entries.
func (t *Txn) Close() {
	t.reader.Discard()
	t.writer.Cancel()
}

// TXN ITERATOR CODE BELOW

// enforce the Iterator interface
var _ lib.IteratorI = &TxnIterator{}

// TxnIterator is a reversible, merged iterator of the parent and the in-memory operations
type TxnIterator struct {
	parent lib.IteratorI
	tree   *BTreeIterator
	txn
	hasNext      bool
	prefix       string
	parentPrefix string
	index        int
	reverse      bool
	invalid      bool
	useTxn       bool
}

// newTxnIterator() initializes a new merged iterator for traversing both the in-memory operations and parent store
func newTxnIterator(parent lib.IteratorI, t txn, parentPrefix, prefix []byte, reverse bool) *TxnIterator {
	tree := NewBTreeIterator(t.sorted.Clone(),
		&CacheItem{
			Key: string(lib.Append(parentPrefix, prefix)),
		},
		reverse)

	return (&TxnIterator{
		parent:       parent,
		tree:         tree,
		txn:          t,
		parentPrefix: string(parentPrefix),
		prefix:       string(prefix),
		reverse:      reverse,
	}).First()
}

// First() positions the iterator at the first valid entry based on the traversal direction
func (ti *TxnIterator) First() *TxnIterator {
	if ti.reverse {
		return ti.revSeek() // seek to the end
	}
	return ti.seek() // seek to the beginning
}

// Close() closes the merged iterator
func (ti *TxnIterator) Close() { ti.parent.Close() }

// Next() advances the iterator to the next entry, choosing between in-memory and parent store entries
func (ti *TxnIterator) Next() {
	// if parent is not usable any more then txn.Next()
	// if txn is not usable any more then parent.Next()
	if !ti.parent.Valid() {
		ti.txnNext()
		return
	}
	if ti.txnInvalid() {
		ti.parent.Next()
		return
	}
	// compare the keys of the in memory option and the parent option
	switch ti.compare(ti.txnKey(), ti.parent.Key()) {
	case 1: // use parent
		ti.parent.Next()
	case 0: // use both
		ti.parent.Next()
		ti.txnNext()
	case -1: // use txn
		ti.txnNext()
	}
}

// Key() returns the current key from either the in-memory operations or the parent store
func (ti *TxnIterator) Key() []byte {
	if ti.useTxn {
		return bytes.TrimPrefix(ti.txnKey(), []byte(ti.parentPrefix))
	}
	return bytes.TrimPrefix(ti.parent.Key(), []byte(ti.parentPrefix))
}

// Value() returns the current value from either the in-memory operations or the parent store
func (ti *TxnIterator) Value() []byte {
	if ti.useTxn {
		return ti.txnValue().value
	}
	return ti.parent.Value()
}

// Valid() checks if the current position of the iterator is valid, considering both the parent and in-memory entries
func (ti *TxnIterator) Valid() bool {
	for {
		if !ti.parent.Valid() {
			// only using cache; call txn.next until invalid or !deleted
			ti.txnFastForward()
			ti.useTxn = true
			break
		}
		if ti.txnInvalid() {
			// parent is valid; txn is not
			ti.useTxn = false
			break
		}
		// both are valid; key comparison matters
		cKey, pKey := ti.txnKey(), ti.parent.Key()
		switch ti.compare(cKey, pKey) {
		case 1: // use parent
			ti.useTxn = false
		case 0: // when equal txn shadows parent
			if ti.txnValue().op == opDelete || ti.txnValue().op == opTombstone {
				ti.parent.Next()
				ti.txnNext()
				continue
			}
			ti.useTxn = true
		case -1: // use txn
			if ti.txnValue().op == opDelete || ti.txnValue().op == opTombstone {
				ti.txnNext()
				continue
			}
			ti.useTxn = true
		}
		break
	}
	return !ti.txnInvalid() || ti.parent.Valid()
}

// txnFastForward() skips over deleted entries in the in-memory operations
// return when invalid or !deleted
func (ti *TxnIterator) txnFastForward() {
	for {
		if ti.txnInvalid() || !(ti.txnValue().op == opDelete || ti.txnValue().op == opTombstone) {
			return
		}
		ti.txnNext()
	}
}

// txnInvalid() determines if the current in-memory entry is invalid
func (ti *TxnIterator) txnInvalid() bool {
	if ti.invalid {
		return ti.invalid
	}
	ti.invalid = true
	current := ti.tree.Current()
	if current == nil || current.Key == "" {
		ti.invalid = true
		return ti.invalid
	}
	if !strings.HasPrefix(current.Key, ti.parentPrefix+ti.prefix) {
		return ti.invalid
	}
	ti.invalid = false
	return ti.invalid
}

// txnKey() returns the key of the current in-memory operation
func (ti *TxnIterator) txnKey() []byte {
	return []byte(ti.tree.Current().Key)
}

// txnValue() returns the value of the current in-memory operation
func (ti *TxnIterator) txnValue() valueOp {
	return ti.ops[ti.tree.Current().Key]
}

// compare() compares two byte slices, adjusting for reverse iteration if needed
func (ti *TxnIterator) compare(a, b []byte) int {
	if ti.reverse {
		return bytes.Compare(a, b) * -1
	}
	return bytes.Compare(a, b)
}

// txnNext() advances the index of the in-memory operations based on the iteration direction
func (ti *TxnIterator) txnNext() {
	ti.hasNext = ti.tree.HasNext()
	ti.tree.Next()
}

// seek() positions the iterator at the first entry that matches or exceeds the prefix.
func (ti *TxnIterator) seek() *TxnIterator {
	ti.tree.Move(&CacheItem{
		Key: ti.parentPrefix + ti.prefix,
	})
	return ti
}

// revSeek() positions the iterator at the last entry that matches the prefix in reverse order.
func (ti *TxnIterator) revSeek() *TxnIterator {
	bz := []byte(ti.parentPrefix + ti.prefix)
	endPrefix := string(prefixEnd(bz))
	ti.tree.Move(&CacheItem{
		Key: endPrefix,
	})
	return ti
}

var (
	endBytes = bytes.Repeat([]byte{0xFF}, maxKeyBytes+1)
)

// removePrefix() removes the prefix from the key
func removePrefix(b, prefix []byte) []byte { return b[len(prefix):] }

// prefixEnd() returns the end key for a given prefix by appending max possible bytes
func prefixEnd(prefix []byte) []byte {
	return lib.Append(prefix, endBytes)
}

// seekLast() positions the iterator at the last key for the given prefix
func seekLast(it *badger.Iterator, prefix []byte) {
	it.Seek(prefixEnd(prefix))
}

// BTREE ITERATOR CODE BELOW

type CacheItem struct {
	Key    string
	Exists bool
}

func (ti CacheItem) Less(than *CacheItem) bool {
	// compare the keys lexicographically
	return ti.Key < than.Key
}

// BTreeIterator provides external iteration over a btree
type BTreeIterator struct {
	tree    *btree.BTreeG[*CacheItem] // the btree to iterate over
	current *CacheItem                // current item in the iteration
	reverse bool                      // whether the iteration is in reverse order
}

// NewBTreeIterator() creates a new iterator starting at the closest item to the given key
func NewBTreeIterator(tree *btree.BTreeG[*CacheItem], start *CacheItem, reverse bool) *BTreeIterator {
	// create a new BTreeIterator
	bt := &BTreeIterator{
		tree:    tree,
		reverse: reverse,
	}
	// if no start item is provided, set the iterator to the first or last item based on the direction
	if start == nil || start.Key == "" {
		if reverse {
			val, _ := tree.Max()
			bt.current = val
		} else {
			val, _ := tree.Min()
			bt.current = val
		}
		return bt
	}
	// otherwise, move the iterator to that item
	bt.Move(start)
	return bt
}

// Move() moves the iterator to the given key or the closest item if the key is not found
func (bi *BTreeIterator) Move(item *CacheItem) {
	// reset the current item
	bi.current = nil
	// try to get an exact match
	if exactMatch, ok := bi.tree.Get(item); ok {
		bi.current = exactMatch
		return
	}
	// if no exact match, find the closest item based on the direction of iteration
	if bi.reverse {
		bi.current = &CacheItem{Key: item.Key + string(endBytes)}
		bi.current = bi.prev()
	} else {
		bi.current = &CacheItem{Key: item.Key}
		bi.current = bi.next()
	}
}

// Current() returns the current item in the iteration
func (bi *BTreeIterator) Current() *CacheItem {
	// if current is nil, return an empty Item to avoid nil pointer dereference
	if bi.current == nil {
		return &CacheItem{Key: "", Exists: false}
	}
	return bi.current
}

// Next() advances to the next item in the tree
func (bi *BTreeIterator) Next() *CacheItem {
	// check if current exist, otherwise the iterator is invalid
	if bi.current == nil {
		return nil
	}
	// go to the next item based on the direction of iteration
	if bi.reverse {
		bi.current = bi.prev()
	} else {
		bi.current = bi.next()
	}
	// return the current item which is the possible next item in the iteration
	return bi.Current()
}

// next() finds the next item in the tree based on the current item
func (bi *BTreeIterator) next() *CacheItem {
	var nextItem *CacheItem
	var found bool
	// find the next item
	bi.tree.AscendGreaterOrEqual(bi.current, func(item *CacheItem) bool {
		nextItem = item
		if nextItem.Key != bi.current.Key {
			found = true
			return false
		}
		return true
	})
	// if the item found, return it
	if found {
		return nextItem
	}
	// no next item
	return nil
}

// Prev() back towards the previous item in the tree
func (bi *BTreeIterator) Prev() *CacheItem {
	// check if current exist, otherwise the iterator is invalid
	if bi.current == nil {
		return nil
	}
	// go to the previous item based on the direction of iteration
	if bi.reverse {
		bi.current = bi.next()
	} else {
		bi.current = bi.prev()
	}
	// return the current item which is the possible previous item in the iteration
	return bi.Current()
}

// next() finds the previous item in the tree based on the current item
func (bi *BTreeIterator) prev() *CacheItem {
	var prevItem *CacheItem
	var found bool
	// find the previous item
	bi.tree.DescendLessOrEqual(bi.current, func(item *CacheItem) bool {
		prevItem = item
		if prevItem.Less(bi.current) {
			found = true
			return false
		}
		return true
	})
	// if the item found, return it
	if found {
		return prevItem
	}
	// no previous item
	return nil
}

// HasNext() returns true if there are more items after current
func (bi *BTreeIterator) HasNext() bool {
	if bi.reverse {
		return bi.hasPrev()
	}
	return bi.hasNext()
}

// hasNext() checks if there is a next item in the iteration
func (bi *BTreeIterator) hasNext() bool {
	if bi.current == nil {
		return false
	}
	return bi.next() != nil
}

// HasPrev() returns true if there are items before current
func (bi *BTreeIterator) HasPrev() bool {
	if bi.reverse {
		return bi.hasNext()
	}
	return bi.hasPrev()
}

// hasPrev() checks if there is a previous item in the iteration
func (bi *BTreeIterator) hasPrev() bool {
	if bi.current == nil {
		return false
	}
	return bi.prev() != nil
}<|MERGE_RESOLUTION|>--- conflicted
+++ resolved
@@ -3,10 +3,6 @@
 import (
 	"bytes"
 	"strings"
-<<<<<<< HEAD
-	"unsafe"
-=======
->>>>>>> ee22b274
 
 	"github.com/canopy-network/canopy/lib"
 	"github.com/dgraph-io/badger/v4"
@@ -99,33 +95,9 @@
 
 // valueOp has the value portion of the operation and the corresponding operation to perform
 type valueOp struct {
-<<<<<<< HEAD
-	key        []byte        // the key of the key value pair
-	value      []byte        // value of key value pair
-	valueEntry *badger.Entry // value of key value pair in case of a custom entry
-	op         op            // is operation delete
-}
-
-// NewBadgerTxn() creates a new instance of Txn from badger Txn and WriteBatch correspondingly
-func NewBadgerTxn(reader *badger.Txn, writer *badger.WriteBatch, prefix []byte, sort bool, logger lib.LoggerI) *Txn {
-	return &Txn{
-		reader: BadgerTxnReader{reader, prefix},
-		writer: BadgerTxnWriter{writer},
-		prefix: prefix,
-		logger: logger,
-		sort:   sort,
-		cache: txn{
-			ops: make(map[string]valueOp),
-			sorted: btree.NewG(32, func(a, b *CacheItem) bool {
-				return a.Less(b)
-			}), // need to benchmark this value
-		},
-	}
-=======
 	key   []byte // the key of the key value pair
 	value []byte // value of key value pair
 	op    op     // is operation delete
->>>>>>> ee22b274
 }
 
 // NewTxn() creates a new instance of Txn with the specified reader and writer
@@ -180,32 +152,12 @@
 // NOTE: update() won't modify the key itself, any key prefixing must be done before calling this
 func (t *Txn) update(key []byte, v []byte, opAction op) {
 	k := string(key)
-<<<<<<< HEAD
 	if t.sort {
 		if _, found := t.cache.ops[k]; !found && t.sort {
 			t.addToSorted(string(key))
 		}
 	}
 	t.cache.ops[k] = valueOp{key: key, value: v, op: opAction}
-}
-
-// updateEntry() modifies or adds a custom badger entry in the cache operations and maintains the
-// lexicographical order.
-// NOTE: updateEntry() won't modify the key itself, any key prefixing must be done before calling this
-func (t *Txn) updateEntry(key []byte, v *badger.Entry) {
-	k := string(key)
-=======
->>>>>>> ee22b274
-	if t.sort {
-		if _, found := t.cache.ops[k]; !found && t.sort {
-			t.addToSorted(string(key))
-		}
-	}
-<<<<<<< HEAD
-	t.cache.ops[k] = valueOp{key: key, valueEntry: v, op: opEntry}
-=======
-	t.cache.ops[k] = valueOp{key: key, value: v, op: opAction}
->>>>>>> ee22b274
 }
 
 // addToSorted() inserts a key into the sorted list of operations maintaining lexicographical order
