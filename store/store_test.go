package store

import (
	"bytes"
	"encoding/binary"
	"fmt"
	"math"
	"os"
	"runtime/debug"
	"testing"
	"time"

	"github.com/alecthomas/units"
	"github.com/canopy-network/canopy/lib"
	"github.com/dgraph-io/badger/v4"
	"github.com/stretchr/testify/require"
)

func TestMaxTransaction(t *testing.T) {
	t.Skip()
	db, err := badger.OpenManaged(badger.DefaultOptions("test_temp.db").WithMemTableSize(2 * int64(units.GB)).
		WithNumVersionsToKeep(math.MaxInt).WithLoggingLevel(badger.ERROR))
	require.NoError(t, err)
	defer func() { db.Close(); os.RemoveAll("test_temp.db") }()
	tx := db.NewTransactionAt(1, true)
	i := 0
	totalBytes := 0
	defer func() {
		if r := recover(); r != nil {
			fmt.Println(string(debug.Stack()))
			fmt.Println(i)
			fmt.Println(totalBytes)
		}
	}()
	for ; i < 10000000; i++ {
		k := numberToBytes(i)
		v := bytes.Repeat([]byte("b"), 60)
		totalBytes += len(k) + len(v)
		if err = tx.Set(k, v); err != nil {
			fmt.Println(err.Error())
			fmt.Println(i)
			fmt.Println(totalBytes)
			tx.Discard()
			return
		}
	}
	fmt.Println(totalBytes)
	start := time.Now()
	require.NoError(t, tx.CommitAt(1, nil))
	fmt.Println(time.Since(start))
}

func numberToBytes(n int) []byte {
	buf := new(bytes.Buffer)
	err := binary.Write(buf, binary.BigEndian, uint32(n))
	if err != nil {
		panic(err)
	}
	return buf.Bytes()
}

func TestStoreSetGetDelete(t *testing.T) {
	store, _, cleanup := testStore(t)
	defer cleanup()
	key, val := []byte("key"), []byte("val")
	require.NoError(t, store.Set(key, val))
	gotVal, err := store.Get(key)
	require.NoError(t, err)
	require.Equal(t, val, gotVal, fmt.Sprintf("wanted %s got %s", string(val), string(gotVal)))
	require.NoError(t, store.Delete(key))
	gotVal, err = store.Get(key)
	require.NoError(t, err)
	require.NotEqualf(t, gotVal, val, fmt.Sprintf("%s should be delete", string(val)))
	require.NoError(t, store.Close())
}

func TestIteratorCommitBasic(t *testing.T) {
	parent, _, cleanup := testStore(t)
	defer cleanup()
	prefix := "a/"
	expectedVals := []string{prefix + "a", prefix + "b", prefix + "c", prefix + "d", prefix + "e", prefix + "f", prefix + "g", prefix + "i", prefix + "j"}
	expectedValsReverse := []string{prefix + "j", prefix + "i", prefix + "g", prefix + "f", prefix + "e", prefix + "d", prefix + "c", prefix + "b", prefix + "a"}
	bulkSetKV(t, parent, prefix, "a", "c", "e", "g")
	_, err := parent.Commit()
	require.NoError(t, err)
	bulkSetKV(t, parent, prefix, "b", "d", "f", "h", "i", "j")
	require.NoError(t, parent.Delete([]byte(prefix+"h")))
	// forward - ensure cache iterator matches behavior of normal iterator
	cIt, err := parent.Iterator([]byte(prefix))
	require.NoError(t, err)
	validateIterators(t, expectedVals, cIt)
	cIt.Close()
	// backward - ensure cache iterator matches behavior of normal iterator
	rIt, err := parent.RevIterator([]byte(prefix))
	require.NoError(t, err)
	validateIterators(t, expectedValsReverse, rIt)
	rIt.Close()
}

func TestIteratorCommitAndPrefixed(t *testing.T) {
	store, _, cleanup := testStore(t)
	defer cleanup()
	prefix := "test/"
	prefix2 := "test2/"
	bulkSetKV(t, store, prefix, "a", "b", "c")
	bulkSetKV(t, store, prefix2, "c", "d", "e")
	it, err := store.Iterator([]byte(prefix))
	require.NoError(t, err)
	validateIterators(t, []string{"test/a", "test/b", "test/c"}, it)
	it.Close()
	it2, err := store.Iterator([]byte(prefix2))
	require.NoError(t, err)
	validateIterators(t, []string{"test2/c", "test2/d", "test2/e"}, it2)
	it2.Close()
	root1, err := store.Commit()
	require.NoError(t, err)
	it3, err := store.RevIterator([]byte(prefix))
	require.NoError(t, err)
	validateIterators(t, []string{"test/c", "test/b", "test/a"}, it3)
	it3.Close()
	root2, err := store.Commit()
	require.NoError(t, err)
	require.Equal(t, root1, root2)
	it4, err := store.RevIterator([]byte(prefix2))
	require.NoError(t, err)
	validateIterators(t, []string{"test2/e", "test2/d", "test2/c"}, it4)
	it4.Close()
}

func TestPartitionHeight(t *testing.T) {
	tests := []struct {
		name     string
		height   uint64
		expected uint64
	}{
		{
			name:     "zero",
			height:   0,
			expected: 1,
		},
		{
			name:     "less than partition frequency",
			height:   9999,
			expected: 1,
		},
		{
			name:     "greater than partition frequency",
			height:   10001,
			expected: 10000,
		},
		{
			name:     "2x partition frequency",
			height:   27894,
			expected: 20000,
		},
	}
<<<<<<< HEAD
	store, err := NewStore(filepath.Join(s, ".canopy/canopy"), nil, logger)
	if err != nil {
		t.Fatal(err)
=======
	for _, test := range tests {
		t.Run(test.name, func(t *testing.T) {
			require.Equal(t, partitionHeight(test.height), test.expected)
		})
>>>>>>> 4c9042d5
	}
}

func TestHistoricalPrefix(t *testing.T) {
	tests := []struct {
		name     string
		height   uint64
		expected []byte
	}{
		{
			name:     "zero",
			height:   0,
			expected: append([]byte(historicStatePrefix), binary.BigEndian.AppendUint64(nil, 1)...),
		},
		{
			name:     "less than partition frequency",
			height:   9999,
			expected: append([]byte(historicStatePrefix), binary.BigEndian.AppendUint64(nil, 1)...),
		},
		{
			name:     "greater than partition frequency",
			height:   10001,
			expected: append([]byte(historicStatePrefix), binary.BigEndian.AppendUint64(nil, 10000)...),
		},
		{
			name:     "2x partition frequency",
			height:   27894,
			expected: append([]byte(historicStatePrefix), binary.BigEndian.AppendUint64(nil, 20000)...),
		},
	}
	for _, test := range tests {
		t.Run(test.name, func(t *testing.T) {
			require.Equal(t, []byte(historicalPrefix(test.height)), test.expected)
		})
	}
}

func testStore(t *testing.T) (*Store, *badger.DB, func()) {
	db, err := badger.OpenManaged(badger.DefaultOptions("").
		WithInMemory(true).WithLoggingLevel(badger.ERROR))
	require.NoError(t, err)
	store, err := NewStoreWithDB(db, lib.NewDefaultLogger(), true)
	require.NoError(t, err)
	return store, db, func() { store.Close() }
}

func validateIterators(t *testing.T, expectedKeys []string, iterators ...lib.IteratorI) {
	for _, it := range iterators {
		for i := 0; it.Valid(); func() { i++; it.Next() }() {
			got, wanted := string(it.Key()), expectedKeys[i]
			require.Equal(t, wanted, got, fmt.Sprintf("wanted %s got %s", wanted, got))
		}
	}
}

func bulkSetKV(t *testing.T, store lib.WStoreI, prefix string, keyValue ...string) {
	for _, kv := range keyValue {
		require.NoError(t, store.Set([]byte(prefix+kv), []byte(kv)))
	}
}<|MERGE_RESOLUTION|>--- conflicted
+++ resolved
@@ -154,16 +154,10 @@
 			expected: 20000,
 		},
 	}
-<<<<<<< HEAD
-	store, err := NewStore(filepath.Join(s, ".canopy/canopy"), nil, logger)
-	if err != nil {
-		t.Fatal(err)
-=======
 	for _, test := range tests {
 		t.Run(test.name, func(t *testing.T) {
 			require.Equal(t, partitionHeight(test.height), test.expected)
 		})
->>>>>>> 4c9042d5
 	}
 }
 
@@ -205,7 +199,7 @@
 	db, err := badger.OpenManaged(badger.DefaultOptions("").
 		WithInMemory(true).WithLoggingLevel(badger.ERROR))
 	require.NoError(t, err)
-	store, err := NewStoreWithDB(db, lib.NewDefaultLogger(), true)
+	store, err := NewStoreWithDB(db, nil, lib.NewDefaultLogger(), true)
 	require.NoError(t, err)
 	return store, db, func() { store.Close() }
 }
