package rpc

import (
	"bytes"
	"embed"
	"encoding/json"
	"fmt"
	"io"
	"io/fs"
	"net/http"
	"net/http/pprof"
	"os"
	"os/exec"
	"path/filepath"
	"strconv"
	"strings"
	"sync"
	"time"

	"github.com/alecthomas/units"
	"github.com/canopy-network/canopy/controller"
	"github.com/canopy-network/canopy/fsm"
	"github.com/canopy-network/canopy/fsm/types"
	"github.com/canopy-network/canopy/lib"
	"github.com/canopy-network/canopy/lib/crypto"
	"github.com/canopy-network/canopy/store"
	"github.com/dgraph-io/badger/v4"
	"github.com/julienschmidt/httprouter"
	"github.com/nsf/jsondiff"
	"github.com/rs/cors"
	"github.com/shirou/gopsutil/v3/cpu"
	"github.com/shirou/gopsutil/v3/disk"
	"github.com/shirou/gopsutil/v3/mem"
	"github.com/shirou/gopsutil/v3/net"
	"github.com/shirou/gopsutil/v3/process"
<<<<<<< HEAD
	"io"
	"io/fs"
	"net/http"
	"net/http/pprof"
	"os"
	"os/exec"
	"path"
	"path/filepath"
	"strconv"
	"strings"
	"sync"
	"time"
=======
>>>>>>> f7d22aa0
)

const (
	ContentType     = "Content-MessageType"
	ApplicationJSON = "application/json; charset=utf-8"
	localhost       = "127.0.0.1"
	colon           = ":"

	VersionRouteName               = "version"
	TxRouteName                    = "tx"
	HeightRouteName                = "height"
	AccountRouteName               = "account"
	AccountsRouteName              = "accounts"
	PoolRouteName                  = "pool"
	PoolsRouteName                 = "pools"
	ValidatorRouteName             = "validator"
	ValidatorsRouteName            = "validators"
	NonSignersRouteName            = "non-signers"
	SupplyRouteName                = "supply"
	ParamRouteName                 = "params"
	FeeParamRouteName              = "fee-params"
	GovParamRouteName              = "gov-params"
	ConParamsRouteName             = "con-params"
	ValParamRouteName              = "val-params"
	StateRouteName                 = "state"
	StateDiffRouteName             = "state-diff"
	StateDiffGetRouteName          = "state-diff-get"
	CertByHeightRouteName          = "cert-by-height"
	BlocksRouteName                = "blocks"
	BlockByHeightRouteName         = "block-by-height"
	BlockByHashRouteName           = "block-by-hash"
	TxsByHeightRouteName           = "txs-by-height"
	TxsBySenderRouteName           = "txs-by-sender"
	TxsByRecRouteName              = "txs-by-rec"
	TxByHashRouteName              = "tx-by-hash"
	PendingRouteName               = "pending"
	FailedTxRouteName              = "failed-txs"
	ProposalsRouteName             = "proposals"
	PollRouteName                  = "poll"
	CommitteeRouteName             = "committee"
	CommitteeDataRouteName         = "committee-data"
	CommitteesDataRouteName        = "Committees-data"
	SubsidizedCommitteesRouteName  = "subsidized-Committees"
	OrderRouteName                 = "order"
	OrdersRouteName                = "orders"
	LastProposersRouteName         = "last-proposers"
	IsValidDoubleSignerRouteName   = "valid-double-signer"
	MinimumEvidenceHeightRouteName = "minimum-evidence-height"
	LotteryRouteName               = "lottery"
	BaseChainInfoRouteName         = "base-chain-info"
	ValidatorSetRouteName          = "validator-set"
	// debug
	DebugBlockedRouteName = "blocked"
	DebugHeapRouteName    = "heap"
	DebugCPURouteName     = "cpu"
	DebugRoutineRouteName = "routine"
	// admin
	KeystoreRouteName          = "keystore"
	KeystoreNewKeyRouteName    = "keystore-new-key"
	KeystoreImportRouteName    = "keystore-import"
	KeystoreImportRawRouteName = "keystore-import-raw"
	KeystoreDeleteRouteName    = "keystore-delete"
	KeystoreGetRouteName       = "keystore-get"
	TxSendRouteName            = "tx-send"
	TxStakeRouteName           = "tx-stake"
	TxUnstakeRouteName         = "tx-unstake"
	TxEditStakeRouteName       = "tx-edit-stake"
	TxPauseRouteName           = "tx-pause"
	TxUnpauseRouteName         = "tx-unpause"
	TxChangeParamRouteName     = "tx-change-param"
	TxDAOTransferRouteName     = "tx-dao-transfer"
	TxSubsidyRouteName         = "tx-subsidy"
	TxCreateOrderRouteName     = "tx-create-order"
	TxEditOrderRouteName       = "tx-edit-order"
	TxDeleteOrderRouteName     = "tx-delete-order"
	TxBuyOrderRouteName        = "tx-buy-order"
	TxStartPollRouteName       = "tx-start-poll"
	TxVotePollRouteName        = "tx-vote-poll"
	ResourceUsageRouteName     = "resource-usage"
	PeerInfoRouteName          = "peer-info"
	ConsensusInfoRouteName     = "consensus-info"
	PeerBookRouteName          = "peer-book"
	ConfigRouteName            = "config"
	LogsRouteName              = "logs"
	AddVoteRouteName           = "add-vote"
	DelVoteRouteName           = "del-vote"
)

const SoftwareVersion = "0.0.0-alpha"

var (
	app    *controller.Controller
	db     *badger.DB
	conf   lib.Config
	logger lib.LoggerI

	router = routes{
		VersionRouteName:               {Method: http.MethodGet, Path: "/v1/", HandlerFunc: Version},
		TxRouteName:                    {Method: http.MethodPost, Path: "/v1/tx", HandlerFunc: Transaction},
		HeightRouteName:                {Method: http.MethodPost, Path: "/v1/query/height", HandlerFunc: Height},
		AccountRouteName:               {Method: http.MethodPost, Path: "/v1/query/account", HandlerFunc: Account},
		AccountsRouteName:              {Method: http.MethodPost, Path: "/v1/query/accounts", HandlerFunc: Accounts},
		PoolRouteName:                  {Method: http.MethodPost, Path: "/v1/query/pool", HandlerFunc: Pool},
		PoolsRouteName:                 {Method: http.MethodPost, Path: "/v1/query/pools", HandlerFunc: Pools},
		ValidatorRouteName:             {Method: http.MethodPost, Path: "/v1/query/validator", HandlerFunc: Validator},
		ValidatorsRouteName:            {Method: http.MethodPost, Path: "/v1/query/validators", HandlerFunc: Validators},
		CommitteeRouteName:             {Method: http.MethodPost, Path: "/v1/query/committee", HandlerFunc: Committee},
		CommitteeDataRouteName:         {Method: http.MethodPost, Path: "/v1/query/committee-data", HandlerFunc: CommitteeData},
		CommitteesDataRouteName:        {Method: http.MethodPost, Path: "/v1/query/Committees-data", HandlerFunc: CommitteesData},
		SubsidizedCommitteesRouteName:  {Method: http.MethodPost, Path: "/v1/query/subsidized-Committees", HandlerFunc: SubsidizedCommittees},
		NonSignersRouteName:            {Method: http.MethodPost, Path: "/v1/query/non-signers", HandlerFunc: NonSigners},
		ParamRouteName:                 {Method: http.MethodPost, Path: "/v1/query/params", HandlerFunc: Params},
		SupplyRouteName:                {Method: http.MethodPost, Path: "/v1/query/supply", HandlerFunc: Supply},
		FeeParamRouteName:              {Method: http.MethodPost, Path: "/v1/query/fee-params", HandlerFunc: FeeParams},
		GovParamRouteName:              {Method: http.MethodPost, Path: "/v1/query/gov-params", HandlerFunc: GovParams},
		ConParamsRouteName:             {Method: http.MethodPost, Path: "/v1/query/con-params", HandlerFunc: ConParams},
		ValParamRouteName:              {Method: http.MethodPost, Path: "/v1/query/val-params", HandlerFunc: ValParams},
		StateRouteName:                 {Method: http.MethodPost, Path: "/v1/query/state", HandlerFunc: State},
		StateDiffRouteName:             {Method: http.MethodPost, Path: "/v1/query/state-diff", HandlerFunc: StateDiff},
		StateDiffGetRouteName:          {Method: http.MethodGet, Path: "/v1/query/state-diff", HandlerFunc: StateDiff},
		CertByHeightRouteName:          {Method: http.MethodPost, Path: "/v1/query/cert-by-height", HandlerFunc: CertByHeight},
		BlockByHeightRouteName:         {Method: http.MethodPost, Path: "/v1/query/block-by-height", HandlerFunc: BlockByHeight},
		BlocksRouteName:                {Method: http.MethodPost, Path: "/v1/query/blocks", HandlerFunc: Blocks},
		BlockByHashRouteName:           {Method: http.MethodPost, Path: "/v1/query/block-by-hash", HandlerFunc: BlockByHash},
		TxsByHeightRouteName:           {Method: http.MethodPost, Path: "/v1/query/txs-by-height", HandlerFunc: TransactionsByHeight},
		TxsBySenderRouteName:           {Method: http.MethodPost, Path: "/v1/query/txs-by-sender", HandlerFunc: TransactionsBySender},
		TxsByRecRouteName:              {Method: http.MethodPost, Path: "/v1/query/txs-by-rec", HandlerFunc: TransactionsByRecipient},
		TxByHashRouteName:              {Method: http.MethodPost, Path: "/v1/query/tx-by-hash", HandlerFunc: TransactionByHash},
		OrderRouteName:                 {Method: http.MethodPost, Path: "/v1/query/order", HandlerFunc: Order},
		OrdersRouteName:                {Method: http.MethodPost, Path: "/v1/query/orders", HandlerFunc: Orders},
		LastProposersRouteName:         {Method: http.MethodPost, Path: "/v1/query/last-proposers", HandlerFunc: LastProposers},
		IsValidDoubleSignerRouteName:   {Method: http.MethodPost, Path: "/v1/query/valid-double-signer", HandlerFunc: IsValidDoubleSigner},
		MinimumEvidenceHeightRouteName: {Method: http.MethodPost, Path: "/v1/query/minimum-evidence-height", HandlerFunc: MinimumEvidenceHeight},
		LotteryRouteName:               {Method: http.MethodPost, Path: "/v1/query/lottery", HandlerFunc: Lottery},
		PendingRouteName:               {Method: http.MethodPost, Path: "/v1/query/pending", HandlerFunc: Pending},
		FailedTxRouteName:              {Method: http.MethodPost, Path: "/v1/query/failed-txs", HandlerFunc: FailedTxs},
		ProposalsRouteName:             {Method: http.MethodGet, Path: "/v1/gov/proposals", HandlerFunc: Proposals},
		PollRouteName:                  {Method: http.MethodGet, Path: "/v1/gov/poll", HandlerFunc: Poll},
		BaseChainInfoRouteName:         {Method: http.MethodPost, Path: "/v1/query/base-chain-info", HandlerFunc: BaseChainInfo},
		ValidatorSetRouteName:          {Method: http.MethodPost, Path: "/v1/query/validator-set", HandlerFunc: ValidatorSet},
		// debug
		DebugBlockedRouteName: {Method: http.MethodPost, Path: "/debug/blocked", HandlerFunc: debugHandler(DebugBlockedRouteName)},
		DebugHeapRouteName:    {Method: http.MethodPost, Path: "/debug/heap", HandlerFunc: debugHandler(DebugHeapRouteName)},
		DebugCPURouteName:     {Method: http.MethodPost, Path: "/debug/cpu", HandlerFunc: debugHandler(DebugHeapRouteName)},
		DebugRoutineRouteName: {Method: http.MethodPost, Path: "/debug/routine", HandlerFunc: debugHandler(DebugRoutineRouteName)},
		// admin
		KeystoreRouteName:          {Method: http.MethodGet, Path: "/v1/admin/keystore", HandlerFunc: Keystore, AdminOnly: true},
		KeystoreNewKeyRouteName:    {Method: http.MethodPost, Path: "/v1/admin/keystore-new-key", HandlerFunc: KeystoreNewKey, AdminOnly: true},
		KeystoreImportRouteName:    {Method: http.MethodPost, Path: "/v1/admin/keystore-import", HandlerFunc: KeystoreImport, AdminOnly: true},
		KeystoreImportRawRouteName: {Method: http.MethodPost, Path: "/v1/admin/keystore-import-raw", HandlerFunc: KeystoreImportRaw, AdminOnly: true},
		KeystoreDeleteRouteName:    {Method: http.MethodPost, Path: "/v1/admin/keystore-delete", HandlerFunc: KeystoreDelete, AdminOnly: true},
		KeystoreGetRouteName:       {Method: http.MethodPost, Path: "/v1/admin/keystore-get", HandlerFunc: KeystoreGetKeyGroup, AdminOnly: true},
		TxSendRouteName:            {Method: http.MethodPost, Path: "/v1/admin/tx-send", HandlerFunc: TransactionSend, AdminOnly: true},
		TxStakeRouteName:           {Method: http.MethodPost, Path: "/v1/admin/tx-stake", HandlerFunc: TransactionStake, AdminOnly: true},
		TxEditStakeRouteName:       {Method: http.MethodPost, Path: "/v1/admin/tx-edit-stake", HandlerFunc: TransactionEditStake, AdminOnly: true},
		TxUnstakeRouteName:         {Method: http.MethodPost, Path: "/v1/admin/tx-unstake", HandlerFunc: TransactionUnstake, AdminOnly: true},
		TxPauseRouteName:           {Method: http.MethodPost, Path: "/v1/admin/tx-pause", HandlerFunc: TransactionPause, AdminOnly: true},
		TxUnpauseRouteName:         {Method: http.MethodPost, Path: "/v1/admin/tx-unpause", HandlerFunc: TransactionUnpause, AdminOnly: true},
		TxChangeParamRouteName:     {Method: http.MethodPost, Path: "/v1/admin/tx-change-param", HandlerFunc: TransactionChangeParam, AdminOnly: true},
		TxDAOTransferRouteName:     {Method: http.MethodPost, Path: "/v1/admin/tx-dao-transfer", HandlerFunc: TransactionDAOTransfer, AdminOnly: true},
		TxCreateOrderRouteName:     {Method: http.MethodPost, Path: "/v1/admin/tx-create-order", HandlerFunc: TransactionCreateOrder, AdminOnly: true},
		TxEditOrderRouteName:       {Method: http.MethodPost, Path: "/v1/admin/tx-edit-order", HandlerFunc: TransactionEditOrder, AdminOnly: true},
		TxDeleteOrderRouteName:     {Method: http.MethodPost, Path: "/v1/admin/tx-delete-order", HandlerFunc: TransactionDeleteOrder, AdminOnly: true},
		TxBuyOrderRouteName:        {Method: http.MethodPost, Path: "/v1/admin/tx-buy-order", HandlerFunc: TransactionBuyOrder, AdminOnly: true},
		TxSubsidyRouteName:         {Method: http.MethodPost, Path: "/v1/admin/subsidy", HandlerFunc: TransactionSubsidy, AdminOnly: true},
		TxStartPollRouteName:       {Method: http.MethodPost, Path: "/v1/admin/tx-start-poll", HandlerFunc: TransactionStartPoll, AdminOnly: true},
		TxVotePollRouteName:        {Method: http.MethodPost, Path: "/v1/admin/tx-vote-poll", HandlerFunc: TransactionVotePoll, AdminOnly: true},
		ResourceUsageRouteName:     {Method: http.MethodGet, Path: "/v1/admin/resource-usage", HandlerFunc: ResourceUsage, AdminOnly: true},
		PeerInfoRouteName:          {Method: http.MethodGet, Path: "/v1/admin/peer-info", HandlerFunc: PeerInfo, AdminOnly: true},
		ConsensusInfoRouteName:     {Method: http.MethodGet, Path: "/v1/admin/consensus-info", HandlerFunc: ConsensusInfo, AdminOnly: true},
		PeerBookRouteName:          {Method: http.MethodGet, Path: "/v1/admin/peer-book", HandlerFunc: PeerBook, AdminOnly: true},
		ConfigRouteName:            {Method: http.MethodGet, Path: "/v1/admin/config", HandlerFunc: Config, AdminOnly: true},
		LogsRouteName:              {Method: http.MethodGet, Path: "/v1/admin/log", HandlerFunc: logsHandler(), AdminOnly: true},
		AddVoteRouteName:           {Method: http.MethodPost, Path: "/v1/gov/add-vote", HandlerFunc: AddVote, AdminOnly: true},
		DelVoteRouteName:           {Method: http.MethodPost, Path: "/v1/gov/del-vote", HandlerFunc: DelVote, AdminOnly: true},
	}
)

//go:embed all:web/explorer/out
var explorerFS embed.FS

//go:embed all:web/wallet/out
var walletFS embed.FS

const (
	walletStaticDir   = "web/wallet/out"
	explorerStaticDir = "web/explorer/out"
)

func StartRPC(a *controller.Controller, c lib.Config, l lib.LoggerI) {
	cor := cors.New(cors.Options{
		AllowedOrigins: []string{"http://localhost:*"},
		AllowedMethods: []string{"GET", "OPTIONS", "POST"},
	})
	s, timeout := a.FSM.Store().(lib.StoreI), time.Duration(c.TimeoutS)*time.Second
	app, conf, db, logger = a, c, s.DB(), l
	l.Infof("Starting RPC server at 0.0.0.0:%s", c.RPCPort)
	go func() {
		l.Fatal((&http.Server{
			Addr:    colon + c.RPCPort,
			Handler: cor.Handler(http.TimeoutHandler(router.New(), timeout, ErrServerTimeout().Error())),
		}).ListenAndServe().Error())
	}()
	l.Infof("Starting Admin RPC server at %s:%s", localhost, c.AdminPort)
	go func() {
		l.Fatal((&http.Server{
			Addr:    colon + c.AdminPort,
			Handler: cor.Handler(http.TimeoutHandler(router.NewAdmin(), timeout, ErrServerTimeout().Error())),
		}).ListenAndServe().Error())
	}()
	go updatePollResults()
	go PollBaseChainInfo()
	l.Infof("Starting Web Wallet 🔑 http://localhost:%s ⬅️", c.WalletPort)
	runStaticFileServer(walletFS, walletStaticDir, c.WalletPort)
	l.Infof("Starting Block Explorer 🔍️ http://localhost:%s ⬅️", c.ExplorerPort)
	runStaticFileServer(explorerFS, explorerStaticDir, c.ExplorerPort)
}

// PollBaseChainInfo() retrieves the information from the base-chain required for consensus
func PollBaseChainInfo() {
	var baseChainHeight uint64
	// create a rpc client
	rpcClient := NewClient(conf.BaseChainRPCURL, "", "")
	// set the apps callbacks
	app.BaseChainInfo.RemoteCallbacks = &lib.RemoteCallbacks{
		ValidatorSet:          rpcClient.ValidatorSet,
		IsValidDoubleSigner:   rpcClient.IsValidDoubleSigner,
		Transaction:           rpcClient.Transaction,
		LastProposers:         rpcClient.LastProposers,
		MinimumEvidenceHeight: rpcClient.MinimumEvidenceHeight,
		CommitteeData:         rpcClient.CommitteeData,
		Lottery:               rpcClient.Lottery,
		Orders:                rpcClient.Orders,
	}
	// execute the loop every conf.BaseChainPollMS duration
	ticker := time.NewTicker(time.Duration(conf.BaseChainPollMS) * time.Millisecond)
	for range ticker.C {
		// query the base chain height
		height, err := rpcClient.Height()
		if err != nil {
			logger.Errorf("GetBaseChainHeight failed with err %s", err.Error())
			continue
		}
		// check if a new height was received
		if *height <= baseChainHeight {
			//logger.Debugf("Up to date with base chain height %d", baseChainHeight)
			continue
		}
		// update the base chain hegiht
		baseChainHeight = *height
		// if a new height received
		logger.Infof("New BaseChain Height %d detected!", baseChainHeight)
		// execute the requests to get the base chain information
		for retry := lib.NewRetry(conf.BaseChainPollMS, 25); retry.WaitAndDoRetry(); {
			// retrieve the base-chain info
			baseChainInfo, e := rpcClient.BaseChainInfo(baseChainHeight, conf.ChainId)
			if e == nil {
				// update the controller with new base-chain info
				app.UpdateBaseChainInfo(baseChainInfo)
				logger.Info("Updated BaseChain information")
				break
			}
			logger.Errorf("GetBaseChainInfo failed with err %s", e.Error())
		}
	}
}

func Version(w http.ResponseWriter, r *http.Request, _ httprouter.Params) {
	write(w, SoftwareVersion, http.StatusOK)
}

func Height(w http.ResponseWriter, _ *http.Request, _ httprouter.Params) {
	state, ok := getStateMachineWithHeight(0, w)
	if !ok {
		return
	}
	write(w, state.Height(), http.StatusOK)
}

func BlockByHeight(w http.ResponseWriter, r *http.Request, _ httprouter.Params) {
	heightIndexer(w, r, func(s lib.StoreI, h uint64, _ lib.PageParams) (any, lib.ErrorI) { return s.GetBlockByHeight(h) })
}

func CertByHeight(w http.ResponseWriter, r *http.Request, _ httprouter.Params) {
	heightIndexer(w, r, func(s lib.StoreI, h uint64, _ lib.PageParams) (any, lib.ErrorI) { return s.GetQCByHeight(h) })
}

func BlockByHash(w http.ResponseWriter, r *http.Request, _ httprouter.Params) {
	hashIndexer(w, r, func(s lib.StoreI, h lib.HexBytes) (any, lib.ErrorI) { return s.GetBlockByHash(h) })
}

func Blocks(w http.ResponseWriter, r *http.Request, _ httprouter.Params) {
	heightIndexer(w, r, func(s lib.StoreI, _ uint64, p lib.PageParams) (any, lib.ErrorI) { return s.GetBlocks(p) })
}

func TransactionByHash(w http.ResponseWriter, r *http.Request, _ httprouter.Params) {
	hashIndexer(w, r, func(s lib.StoreI, h lib.HexBytes) (any, lib.ErrorI) { return s.GetTxByHash(h) })
}

func TransactionsByHeight(w http.ResponseWriter, r *http.Request, _ httprouter.Params) {
	heightIndexer(w, r, func(s lib.StoreI, h uint64, p lib.PageParams) (any, lib.ErrorI) { return s.GetTxsByHeight(h, true, p) })
}

func Pending(w http.ResponseWriter, r *http.Request, _ httprouter.Params) {
	pageIndexer(w, r, func(_ lib.StoreI, _ crypto.AddressI, p lib.PageParams) (any, lib.ErrorI) {
		return app.GetPendingPage(p)
	})
}

func FailedTxs(w http.ResponseWriter, r *http.Request, _ httprouter.Params) {
	addrIndexer(w, r, func(_ lib.StoreI, address crypto.AddressI, p lib.PageParams) (any, lib.ErrorI) {
		return app.GetFailedTxsPage(address.String(), p)
	})
}

func Proposals(w http.ResponseWriter, r *http.Request, _ httprouter.Params) {
	bz, err := os.ReadFile(filepath.Join(conf.DataDirPath, lib.ProposalsFilePath))
	if err != nil {
		write(w, err, http.StatusInternalServerError)
		return
	}
	w.Header().Set(ContentType, ApplicationJSON)
	if _, err = w.Write(bz); err != nil {
		logger.Error(err.Error())
	}
}

var (
	pollMux = sync.Mutex{}
	poll    = make(types.Poll)
)

func Poll(w http.ResponseWriter, _ *http.Request, _ httprouter.Params) {
	pollMux.Lock()
	bz, e := lib.MarshalJSONIndent(poll)
	pollMux.Unlock()
	if e != nil {
		write(w, e, http.StatusInternalServerError)
		return
	}
	if _, err := w.Write(bz); err != nil {
		logger.Error(err.Error())
	}
}

func AddVote(w http.ResponseWriter, r *http.Request, _ httprouter.Params) {
	proposals := make(types.GovProposals)
	if err := proposals.NewFromFile(conf.DataDirPath); err != nil {
		write(w, err, http.StatusInternalServerError)
		return
	}
	j := new(voteRequest)
	if !unmarshal(w, r, j) {
		return
	}
	prop, err := types.NewProposalFromBytes(j.Proposal)
	if err != nil || prop.GetEndHeight() == 0 {
		write(w, err, http.StatusBadRequest)
		return
	}
	if err = proposals.Add(prop, j.Approve); err != nil {
		write(w, err, http.StatusInternalServerError)
		return
	}
	if err = proposals.SaveToFile(conf.DataDirPath); err != nil {
		write(w, err, http.StatusInternalServerError)
		return
	}
	write(w, j, http.StatusOK)
}

func DelVote(w http.ResponseWriter, r *http.Request, _ httprouter.Params) {
	proposals := make(types.GovProposals)
	if err := proposals.NewFromFile(conf.DataDirPath); err != nil {
		write(w, err, http.StatusInternalServerError)
		return
	}
	j := new(voteRequest)
	if !unmarshal(w, r, j) {
		return
	}
	prop, err := types.NewProposalFromBytes(j.Proposal)
	if err != nil {
		write(w, err, http.StatusBadRequest)
		return
	}
	proposals.Del(prop)
	if err = proposals.SaveToFile(conf.DataDirPath); err != nil {
		write(w, err, http.StatusInternalServerError)
		return
	}
	write(w, j, http.StatusOK)
}

func TransactionsBySender(w http.ResponseWriter, r *http.Request, _ httprouter.Params) {
	addrIndexer(w, r, func(s lib.StoreI, a crypto.AddressI, p lib.PageParams) (any, lib.ErrorI) {
		return s.GetTxsBySender(a, true, p)
	})
}

func TransactionsByRecipient(w http.ResponseWriter, r *http.Request, _ httprouter.Params) {
	addrIndexer(w, r, func(s lib.StoreI, a crypto.AddressI, p lib.PageParams) (any, lib.ErrorI) {
		return s.GetTxsByRecipient(a, true, p)
	})
}

func Account(w http.ResponseWriter, r *http.Request, _ httprouter.Params) {
	heightAndAddressParams(w, r, func(s *fsm.StateMachine, a lib.HexBytes) (interface{}, lib.ErrorI) {
		return s.GetAccount(crypto.NewAddressFromBytes(a))
	})
}

func Accounts(w http.ResponseWriter, r *http.Request, _ httprouter.Params) {
	heightPaginated(w, r, func(s *fsm.StateMachine, p *paginatedHeightRequest) (interface{}, lib.ErrorI) {
		return s.GetAccountsPaginated(p.PageParams)
	})
}

func Pool(w http.ResponseWriter, r *http.Request, _ httprouter.Params) {
	heightAndIdParams(w, r, func(s *fsm.StateMachine, id uint64) (interface{}, lib.ErrorI) {
		return s.GetPool(id)
	})
}

func Pools(w http.ResponseWriter, r *http.Request, _ httprouter.Params) {
	heightPaginated(w, r, func(s *fsm.StateMachine, p *paginatedHeightRequest) (interface{}, lib.ErrorI) {
		return s.GetPoolsPaginated(p.PageParams)
	})
}

func NonSigners(w http.ResponseWriter, r *http.Request, _ httprouter.Params) {
	heightParams(w, r, func(s *fsm.StateMachine) (interface{}, lib.ErrorI) {
		return s.GetNonSigners()
	})
}

func Supply(w http.ResponseWriter, r *http.Request, _ httprouter.Params) {
	heightParams(w, r, func(s *fsm.StateMachine) (interface{}, lib.ErrorI) {
		return s.GetSupply()
	})
}

func Validator(w http.ResponseWriter, r *http.Request, _ httprouter.Params) {
	heightAndAddressParams(w, r, func(s *fsm.StateMachine, a lib.HexBytes) (interface{}, lib.ErrorI) {
		return s.GetValidator(crypto.NewAddressFromBytes(a))
	})
}

func Validators(w http.ResponseWriter, r *http.Request, _ httprouter.Params) {
	heightPaginated(w, r, func(s *fsm.StateMachine, p *paginatedHeightRequest) (interface{}, lib.ErrorI) {
		return s.GetValidatorsPaginated(p.PageParams, p.ValidatorFilters)
	})
}

func Committee(w http.ResponseWriter, r *http.Request, _ httprouter.Params) {
	heightPaginated(w, r, func(s *fsm.StateMachine, p *paginatedHeightRequest) (interface{}, lib.ErrorI) {
		return s.GetCommitteePaginated(p.PageParams, p.ValidatorFilters.Committee)
	})
}

func ValidatorSet(w http.ResponseWriter, r *http.Request, _ httprouter.Params) {
	heightAndIdParams(w, r, func(s *fsm.StateMachine, id uint64) (interface{}, lib.ErrorI) {
		members, err := s.GetCommitteeMembers(id, false)
		if err != nil {
			return nil, err
		}
		return members.ValidatorSet, nil
	})
}

func BaseChainInfo(w http.ResponseWriter, r *http.Request, _ httprouter.Params) {
	heightAndIdParams(w, r, func(s *fsm.StateMachine, id uint64) (interface{}, lib.ErrorI) {
		// get the previous state machine height
		lastSM, err := s.TimeMachine(s.Height() - 1)
		if err != nil {
			return nil, err
		}
		// get the committee
		validatorSet, err := s.GetCommitteeMembers(id, false)
		if err != nil {
			return nil, err
		}
		// get the previous committee
		lastValidatorSet, err := lastSM.GetCommitteeMembers(id, false)
		if err != nil {
			return nil, err
		}
		// get the last proposers
		lastProposers, err := s.GetLastProposers()
		if err != nil {
			return nil, err
		}
		// get the minimum evidence height
		minimumEvidenceHeight, err := s.LoadMinimumEvidenceHeight()
		if err != nil {
			return nil, err
		}
		// get the committee data
		committeeData, err := s.GetCommitteeData(id)
		if err != nil {
			return nil, err
		}
		// get the delegate lottery winner
		lotteryWinner, err := s.LotteryWinner(id)
		if err != nil {
			return nil, err
		}
		// get the order book
		orders, err := s.GetOrderBook(id)
		if err != nil {
			return nil, err
		}
		return &lib.BaseChainInfo{
			Height:                  s.Height(),
			ValidatorSet:            validatorSet,
			LastValidatorSet:        lastValidatorSet,
			LastProposers:           lastProposers,
			MinimumEvidenceHeight:   minimumEvidenceHeight,
			LastCanopyHeightUpdated: committeeData.LastCanopyHeightUpdated,
			LotteryWinner:           lotteryWinner,
			Orders:                  orders,
		}, nil
	})
}

func CommitteeData(w http.ResponseWriter, r *http.Request, _ httprouter.Params) {
	heightAndIdParams(w, r, func(s *fsm.StateMachine, id uint64) (interface{}, lib.ErrorI) {
		return s.GetCommitteeData(id)
	})
}

func CommitteesData(w http.ResponseWriter, r *http.Request, _ httprouter.Params) {
	heightPaginated(w, r, func(s *fsm.StateMachine, p *paginatedHeightRequest) (interface{}, lib.ErrorI) {
		return s.GetCommitteesData() // consider pagination
	})
}

func SubsidizedCommittees(w http.ResponseWriter, r *http.Request, _ httprouter.Params) {
	heightParams(w, r, func(s *fsm.StateMachine) (interface{}, lib.ErrorI) { return s.GetSubsidizedCommittees() })
}

func Order(w http.ResponseWriter, r *http.Request, _ httprouter.Params) {
	orderParams(w, r, func(s *fsm.StateMachine, p *orderRequest) (any, lib.ErrorI) {
		return s.GetOrder(p.OrderId, p.CommitteeId)
	})
}

func Orders(w http.ResponseWriter, r *http.Request, _ httprouter.Params) {
	heightAndIdParams(w, r, func(s *fsm.StateMachine, id uint64) (any, lib.ErrorI) {
		if id == 0 {
			return s.GetOrderBooks()
		}
		b, err := s.GetOrderBook(id)
		if err != nil {
			return nil, err
		}
		return &lib.OrderBooks{OrderBooks: []*lib.OrderBook{b}}, nil
	})
}

func LastProposers(w http.ResponseWriter, r *http.Request, _ httprouter.Params) {
	heightParams(w, r, func(s *fsm.StateMachine) (interface{}, lib.ErrorI) {
		return s.GetLastProposers()
	})
}

func MinimumEvidenceHeight(w http.ResponseWriter, r *http.Request, _ httprouter.Params) {
	heightParams(w, r, func(s *fsm.StateMachine) (interface{}, lib.ErrorI) {
		return s.LoadMinimumEvidenceHeight()
	})
}

func Lottery(w http.ResponseWriter, r *http.Request, _ httprouter.Params) {
	heightAndIdParams(w, r, func(s *fsm.StateMachine, id uint64) (interface{}, lib.ErrorI) {
		return s.LotteryWinner(id)
	})
}

func IsValidDoubleSigner(w http.ResponseWriter, r *http.Request, _ httprouter.Params) {
	heightAndAddressParams(w, r, func(s *fsm.StateMachine, a lib.HexBytes) (interface{}, lib.ErrorI) {
		return s.IsValidDoubleSigner(s.Height(), a), nil
	})
}

func Params(w http.ResponseWriter, r *http.Request, _ httprouter.Params) {
	heightParams(w, r, func(s *fsm.StateMachine) (interface{}, lib.ErrorI) { return s.GetParams() })
}

func FeeParams(w http.ResponseWriter, r *http.Request, _ httprouter.Params) {
	heightParams(w, r, func(s *fsm.StateMachine) (any, lib.ErrorI) { return s.GetParamsFee() })
}

func ValParams(w http.ResponseWriter, r *http.Request, _ httprouter.Params) {
	heightParams(w, r, func(s *fsm.StateMachine) (any, lib.ErrorI) { return s.GetParamsVal() })
}

func ConParams(w http.ResponseWriter, r *http.Request, _ httprouter.Params) {
	heightParams(w, r, func(s *fsm.StateMachine) (any, lib.ErrorI) { return s.GetParamsCons() })
}

func GovParams(w http.ResponseWriter, r *http.Request, _ httprouter.Params) {
	heightParams(w, r, func(s *fsm.StateMachine) (any, lib.ErrorI) { return s.GetParamsGov() })
}

func State(w http.ResponseWriter, r *http.Request, _ httprouter.Params) {
	heightParams(w, r, func(s *fsm.StateMachine) (any, lib.ErrorI) { return s.ExportState() })
}

func StateDiff(w http.ResponseWriter, r *http.Request, p httprouter.Params) {
	sm1, sm2, opts, ok := getDoubleStateMachineFromHeightParams(w, r, p)
	if !ok {
		return
	}
	state1, e := sm1.ExportState()
	if e != nil {
		write(w, e.Error(), http.StatusInternalServerError)
		return
	}
	state2, e := sm2.ExportState()
	if e != nil {
		write(w, e.Error(), http.StatusInternalServerError)
		return
	}
	j1, _ := json.Marshal(state1)
	j2, _ := json.Marshal(state2)
	_, differ := jsondiff.Compare(j1, j2, opts)
	if r.Method == http.MethodGet {
		w.Header().Set("Content-Type", "text/html; charset=utf-8")
		differ = "<pre>" + differ + "</pre>"
	}
	if _, err := w.Write([]byte(differ)); err != nil {
		logger.Error(err.Error())
	}
}

func Transaction(w http.ResponseWriter, r *http.Request, _ httprouter.Params) {
	tx := new(lib.Transaction)
	if ok := unmarshal(w, r, tx); !ok {
		return
	}
	submitTx(w, tx)
}

func Keystore(w http.ResponseWriter, r *http.Request, _ httprouter.Params) {
	keystore, err := crypto.NewKeystoreFromFile(conf.DataDirPath)
	if err != nil {
		write(w, err, http.StatusBadRequest)
		return
	}
	write(w, keystore, http.StatusOK)
}

func KeystoreNewKey(w http.ResponseWriter, r *http.Request, _ httprouter.Params) {
	keystoreHandler(w, r, func(k *crypto.Keystore, ptr *keystoreRequest) (any, error) {
		pk, err := crypto.NewBLS12381PrivateKey()
		if err != nil {
			return nil, err
		}
		address, err := k.ImportRaw(pk.Bytes(), ptr.Password)
		if err != nil {
			return nil, err
		}
		return address, k.SaveToFile(conf.DataDirPath)
	})
}

func KeystoreImport(w http.ResponseWriter, r *http.Request, _ httprouter.Params) {
	keystoreHandler(w, r, func(k *crypto.Keystore, ptr *keystoreRequest) (any, error) {
		if err := k.Import(ptr.Address, &ptr.EncryptedPrivateKey); err != nil {
			return nil, err
		}
		return ptr.Address, k.SaveToFile(conf.DataDirPath)
	})
}

func KeystoreImportRaw(w http.ResponseWriter, r *http.Request, _ httprouter.Params) {
	keystoreHandler(w, r, func(k *crypto.Keystore, ptr *keystoreRequest) (any, error) {
		address, err := k.ImportRaw(ptr.PrivateKey, ptr.Password)
		if err != nil {
			return nil, err
		}
		return address, k.SaveToFile(conf.DataDirPath)
	})
}

func KeystoreDelete(w http.ResponseWriter, r *http.Request, _ httprouter.Params) {
	keystoreHandler(w, r, func(k *crypto.Keystore, ptr *keystoreRequest) (any, error) {
		k.DeleteKey(ptr.Address)
		return ptr.Address, k.SaveToFile(conf.DataDirPath)
	})
}

func KeystoreGetKeyGroup(w http.ResponseWriter, r *http.Request, _ httprouter.Params) {
	keystoreHandler(w, r, func(k *crypto.Keystore, ptr *keystoreRequest) (any, error) {
		return k.GetKeyGroup(ptr.Address, ptr.Password)
	})
}

type txRequest struct {
	Amount          uint64          `json:"amount"`
	PubKey          string          `json:"pubKey"`
	NetAddress      string          `json:"netAddress"`
	Output          string          `json:"output"`
	OpCode          string          `json:"opCode"`
	Fee             uint64          `json:"fee"`
	Delegate        bool            `json:"delegate"`
	EarlyWithdrawal bool            `json:"earlyWithdrawal"`
	Submit          bool            `json:"submit"`
	ReceiveAmount   uint64          `json:"receiveAmount"`
	ReceiveAddress  lib.HexBytes    `json:"receiveAddress"`
	OrderId         uint64          `json:"orderId"`
	Memo            string          `json:"memo"`
	PollJSON        json.RawMessage `json:"pollJSON"`
	PollApprove     bool            `json:"pollApprove"`
	Signer          lib.HexBytes    `json:"signer"`
	addressRequest
	passwordRequest
	txChangeParamRequest
	committeesRequest
}

type txChangeParamRequest struct {
	ParamSpace string `json:"paramSpace"`
	ParamKey   string `json:"paramKey"`
	ParamValue string `json:"paramValue"`
	StartBlock uint64 `json:"startBlock"`
	EndBlock   uint64 `json:"endBlock"`
}

func TransactionSend(w http.ResponseWriter, r *http.Request, _ httprouter.Params) {
	txHandler(w, r, func(p crypto.PrivateKeyI, ptr *txRequest) (lib.TransactionI, error) {
		toAddress, err := crypto.NewAddressFromString(ptr.Output)
		if err != nil {
			return nil, err
		}
		if err = GetFeeFromState(w, ptr, types.MessageSendName); err != nil {
			return nil, err
		}
		return types.NewSendTransaction(p, toAddress, ptr.Amount, ptr.Fee, ptr.Memo)
	})
}

func GetFeeFromState(w http.ResponseWriter, ptr *txRequest, messageName string, buyOrder ...bool) lib.ErrorI {
	state, ok := getStateMachineWithHeight(0, w)
	if !ok {
		return ErrTimeMachine(fmt.Errorf("getStateMachineWithHeight failed"))
	}
	defer state.Discard()
	minimumFee, err := state.GetFeeForMessageName(messageName)
	if err != nil {
		return err
	}
	if len(buyOrder) == 1 && buyOrder[0] == true {
		params, e := state.GetParamsVal()
		if e != nil {
			return e
		}
		minimumFee *= params.ValidatorBuyOrderFeeMultiplier
	}
	if ptr.Fee == 0 {
		ptr.Fee = minimumFee
	}
	if ptr.Fee < minimumFee {
		return types.ErrTxFeeBelowStateLimit()
	}
	return nil
}

func TransactionStake(w http.ResponseWriter, r *http.Request, _ httprouter.Params) {
	txHandler(w, r, func(p crypto.PrivateKeyI, ptr *txRequest) (lib.TransactionI, error) {
		outputAddress, err := crypto.NewAddressFromString(ptr.Output)
		if err != nil {
			return nil, err
		}
		committees, err := StringToCommittees(ptr.Committees)
		if err != nil {
			return nil, err
		}
		pk, err := crypto.NewPublicKeyFromString(ptr.PubKey)
		if err != nil {
			return nil, err
		}
		if err = GetFeeFromState(w, ptr, types.MessageStakeName); err != nil {
			return nil, err
		}
		return types.NewStakeTx(p, pk.Bytes(), outputAddress, ptr.NetAddress, committees, ptr.Amount, ptr.Fee, ptr.Delegate, ptr.EarlyWithdrawal, ptr.Memo)
	})
}

func TransactionEditStake(w http.ResponseWriter, r *http.Request, _ httprouter.Params) {
	txHandler(w, r, func(p crypto.PrivateKeyI, ptr *txRequest) (lib.TransactionI, error) {
		outputAddress, err := crypto.NewAddressFromString(ptr.Output)
		if err != nil {
			return nil, err
		}
		committees, err := StringToCommittees(ptr.Committees)
		if err != nil {
			return nil, err
		}
		if err = GetFeeFromState(w, ptr, types.MessageEditStakeName); err != nil {
			return nil, err
		}
		return types.NewEditStakeTx(p, crypto.NewAddress(ptr.Address), outputAddress, ptr.NetAddress, committees, ptr.Amount, ptr.Fee, ptr.EarlyWithdrawal, ptr.Memo)
	})
}

func TransactionUnstake(w http.ResponseWriter, r *http.Request, _ httprouter.Params) {
	txHandler(w, r, func(p crypto.PrivateKeyI, ptr *txRequest) (lib.TransactionI, error) {
		if err := GetFeeFromState(w, ptr, types.MessageUnstakeName); err != nil {
			return nil, err
		}
		return types.NewUnstakeTx(p, crypto.NewAddress(ptr.Address), ptr.Fee, ptr.Memo)
	})
}

func TransactionPause(w http.ResponseWriter, r *http.Request, _ httprouter.Params) {
	txHandler(w, r, func(p crypto.PrivateKeyI, ptr *txRequest) (lib.TransactionI, error) {
		if err := GetFeeFromState(w, ptr, types.MessagePauseName); err != nil {
			return nil, err
		}
		return types.NewPauseTx(p, crypto.NewAddress(ptr.Address), ptr.Fee, ptr.Memo)
	})
}

func TransactionUnpause(w http.ResponseWriter, r *http.Request, _ httprouter.Params) {
	txHandler(w, r, func(p crypto.PrivateKeyI, ptr *txRequest) (lib.TransactionI, error) {
		if err := GetFeeFromState(w, ptr, types.MessageUnpauseName); err != nil {
			return nil, err
		}
		return types.NewUnpauseTx(p, crypto.NewAddress(ptr.Address), ptr.Fee, ptr.Memo)
	})
}

func TransactionChangeParam(w http.ResponseWriter, r *http.Request, _ httprouter.Params) {
	txHandler(w, r, func(p crypto.PrivateKeyI, ptr *txRequest) (lib.TransactionI, error) {
		ptr.ParamSpace = types.FormatParamSpace(ptr.ParamSpace)
		isString, err := types.IsStringParam(ptr.ParamSpace, ptr.ParamKey)
		if err != nil {
			return nil, err
		}
		if err = GetFeeFromState(w, ptr, types.MessageChangeParameterName); err != nil {
			return nil, err
		}
		if isString {
			return types.NewChangeParamTxString(p, ptr.ParamSpace, ptr.ParamKey, ptr.ParamValue, ptr.StartBlock, ptr.EndBlock, ptr.Fee, ptr.Memo)
		} else {
			paramValue, err := strconv.ParseUint(ptr.ParamValue, 10, 64)
			if err != nil {
				return nil, err
			}
			return types.NewChangeParamTxUint64(p, ptr.ParamSpace, ptr.ParamKey, paramValue, ptr.StartBlock, ptr.EndBlock, ptr.Fee, ptr.Memo)
		}
	})
}

func TransactionDAOTransfer(w http.ResponseWriter, r *http.Request, _ httprouter.Params) {
	txHandler(w, r, func(p crypto.PrivateKeyI, ptr *txRequest) (lib.TransactionI, error) {
		if err := GetFeeFromState(w, ptr, types.MessageDAOTransferName); err != nil {
			return nil, err
		}
		return types.NewDAOTransferTx(p, ptr.Amount, ptr.StartBlock, ptr.EndBlock, ptr.Fee, ptr.Memo)
	})
}

func TransactionSubsidy(w http.ResponseWriter, r *http.Request, _ httprouter.Params) {
	txHandler(w, r, func(p crypto.PrivateKeyI, ptr *txRequest) (lib.TransactionI, error) {
		committeeId := uint64(0)
		if c, err := StringToCommittees(ptr.Committees); err == nil {
			committeeId = c[0]
		}
		if err := GetFeeFromState(w, ptr, types.MessageSubsidyName); err != nil {
			return nil, err
		}
		return types.NewSubsidyTx(p, ptr.Amount, committeeId, ptr.OpCode, ptr.Fee, ptr.Memo)
	})
}

func TransactionCreateOrder(w http.ResponseWriter, r *http.Request, _ httprouter.Params) {
	txHandler(w, r, func(p crypto.PrivateKeyI, ptr *txRequest) (lib.TransactionI, error) {
		committeeId := uint64(0)
		if c, err := StringToCommittees(ptr.Committees); err == nil {
			committeeId = c[0]
		}
		if err := GetFeeFromState(w, ptr, types.MessageCreateOrderName); err != nil {
			return nil, err
		}
		return types.NewCreateOrderTx(p, ptr.Amount, ptr.ReceiveAmount, committeeId, ptr.ReceiveAddress, ptr.Fee, ptr.Memo)
	})
}

func TransactionEditOrder(w http.ResponseWriter, r *http.Request, _ httprouter.Params) {
	txHandler(w, r, func(p crypto.PrivateKeyI, ptr *txRequest) (lib.TransactionI, error) {
		committeeId := uint64(0)
		if c, err := StringToCommittees(ptr.Committees); err == nil {
			committeeId = c[0]
		}
		if err := GetFeeFromState(w, ptr, types.MessageEditOrderName); err != nil {
			return nil, err
		}
		return types.NewEditOrderTx(p, ptr.OrderId, ptr.Amount, ptr.ReceiveAmount, committeeId, ptr.ReceiveAddress, ptr.Fee, ptr.Memo)
	})
}

func TransactionDeleteOrder(w http.ResponseWriter, r *http.Request, _ httprouter.Params) {
	txHandler(w, r, func(p crypto.PrivateKeyI, ptr *txRequest) (lib.TransactionI, error) {
		committeeId := uint64(0)
		if c, err := StringToCommittees(ptr.Committees); err == nil {
			committeeId = c[0]
		}
		if err := GetFeeFromState(w, ptr, types.MessageDeleteOrderName); err != nil {
			return nil, err
		}
		return types.NewDeleteOrderTx(p, ptr.OrderId, committeeId, ptr.Fee, ptr.Memo)
	})
}

func TransactionBuyOrder(w http.ResponseWriter, r *http.Request, _ httprouter.Params) {
	txHandler(w, r, func(p crypto.PrivateKeyI, ptr *txRequest) (lib.TransactionI, error) {
		if err := GetFeeFromState(w, ptr, types.MessageSendName, true); err != nil {
			return nil, err
		}
		return types.NewBuyOrderTx(p, lib.BuyOrder{OrderId: ptr.OrderId, BuyerSendAddress: p.PublicKey().Address().Bytes(), BuyerReceiveAddress: ptr.ReceiveAddress}, ptr.Fee)
	})
}

func TransactionStartPoll(w http.ResponseWriter, r *http.Request, _ httprouter.Params) {
	txHandler(w, r, func(p crypto.PrivateKeyI, ptr *txRequest) (lib.TransactionI, error) {
		if err := GetFeeFromState(w, ptr, types.MessageSendName); err != nil {
			return nil, err
		}
		return types.NewStartPollTransaction(p, ptr.PollJSON, ptr.Fee)
	})
}

func TransactionVotePoll(w http.ResponseWriter, r *http.Request, _ httprouter.Params) {
	txHandler(w, r, func(p crypto.PrivateKeyI, ptr *txRequest) (lib.TransactionI, error) {
		if err := GetFeeFromState(w, ptr, types.MessageSendName); err != nil {
			return nil, err
		}
		return types.NewVotePollTransaction(p, ptr.PollJSON, ptr.PollApprove, ptr.Fee)
	})
}

func ConsensusInfo(w http.ResponseWriter, r *http.Request, _ httprouter.Params) {
	if err := r.ParseForm(); err != nil {
		write(w, err, http.StatusBadRequest)
		return
	}
	summary, err := app.ConsensusSummary()
	if err != nil {
		write(w, err, http.StatusInternalServerError)
		return
	}
	w.Header().Set(ContentType, ApplicationJSON)
	w.WriteHeader(http.StatusOK)
	if _, e := w.Write(summary); e != nil {
		logger.Error(e.Error())
	}
}

func PeerInfo(w http.ResponseWriter, _ *http.Request, _ httprouter.Params) {
	peers, numInbound, numOutbound := app.P2P.GetAllInfos()
	write(w, &peerInfoResponse{
		ID:          app.P2P.ID(),
		NumPeers:    numInbound + numOutbound,
		NumInbound:  numInbound,
		NumOutbound: numOutbound,
		Peers:       peers,
	}, http.StatusOK)
}

func PeerBook(w http.ResponseWriter, _ *http.Request, _ httprouter.Params) {
	write(w, app.P2P.GetBookPeers(), http.StatusOK)
}

func Config(w http.ResponseWriter, _ *http.Request, _ httprouter.Params) {
	write(w, conf, http.StatusOK)
}

func FDCount(pid int32) (int, error) {
	cmd := []string{"-a", "-n", "-P", "-p", strconv.Itoa(int(pid))}
	out, err := Exec("lsof", cmd...)
	if err != nil {
		return 0, err
	}
	lines := strings.Split(string(out), "\n")
	var ret []string
	for _, l := range lines[1:] {
		if len(l) == 0 {
			continue
		}
		ret = append(ret, l)
	}
	return len(ret), nil
}

func Exec(name string, arg ...string) ([]byte, error) {
	cmd := exec.Command(name, arg...)

	var buf bytes.Buffer
	cmd.Stdout = &buf
	cmd.Stderr = &buf

	if err := cmd.Start(); err != nil {
		return buf.Bytes(), err
	}

	if err := cmd.Wait(); err != nil {
		return buf.Bytes(), err
	}

	return buf.Bytes(), nil
}

func ResourceUsage(w http.ResponseWriter, _ *http.Request, _ httprouter.Params) {
	pm, err := mem.VirtualMemory() // os memory
	if err != nil {
		write(w, err, http.StatusInternalServerError)
		return
	}
	c, err := cpu.Times(false) // os cpu
	if err != nil {
		write(w, err, http.StatusInternalServerError)
		return
	}
	cp, err := cpu.Percent(0, false) // os cpu percent
	if err != nil {
		write(w, err, http.StatusInternalServerError)
		return
	}
	d, err := disk.Usage("/") // os disk
	if err != nil {
		write(w, err, http.StatusInternalServerError)
		return
	}
	p, err := process.NewProcess(int32(os.Getpid()))
	if err != nil {
		write(w, err, http.StatusInternalServerError)
		return
	}
	name, err := p.Name()
	if err != nil {
		write(w, err, http.StatusInternalServerError)
		return
	}
	cpuPercent, err := p.CPUPercent()
	if err != nil {
		write(w, err, http.StatusInternalServerError)
		return
	}
	ioCounters, err := net.IOCounters(false)
	if err != nil {
		write(w, err, http.StatusInternalServerError)
		return
	}
	status, err := p.Status()
	if err != nil {
		write(w, err, http.StatusInternalServerError)
		return
	}
	fds, err := FDCount(p.Pid)
	if err != nil {
		write(w, err, http.StatusInternalServerError)
		return
	}
	numThreads, err := p.NumThreads()
	if err != nil {
		write(w, err, http.StatusInternalServerError)
		return
	}
	memPercent, err := p.MemoryPercent()
	if err != nil {
		write(w, err, http.StatusInternalServerError)
		return
	}
	utc, err := p.CreateTime()
	if err != nil {
		write(w, err, http.StatusInternalServerError)
		return
	}
	write(w, resourceUsageResponse{
		Process: ProcessResourceUsage{
			Name:          name,
			Status:        status[0],
			CreateTime:    time.Unix(utc, 0).Format(time.RFC822),
			FDCount:       uint64(fds),
			ThreadCount:   uint64(numThreads),
			MemoryPercent: float64(memPercent),
			CPUPercent:    cpuPercent,
		},
		System: SystemResourceUsage{
			TotalRAM:        pm.Total,
			AvailableRAM:    pm.Available,
			UsedRAM:         pm.Used,
			UsedRAMPercent:  pm.UsedPercent,
			FreeRAM:         pm.Free,
			UsedCPUPercent:  cp[0],
			UserCPU:         c[0].User,
			SystemCPU:       c[0].System,
			IdleCPU:         c[0].Idle,
			TotalDisk:       d.Total,
			UsedDisk:        d.Used,
			UsedDiskPercent: d.UsedPercent,
			FreeDisk:        d.Free,
			ReceivedBytesIO: ioCounters[0].BytesRecv,
			WrittenBytesIO:  ioCounters[0].BytesSent,
		},
	}, http.StatusOK)
}

// updatePollResults() updates the poll results based on the current token power
func updatePollResults() {
	for {
		p := new(types.ActivePolls)
		if err := func() (err error) {
			if err = p.NewFromFile(conf.DataDirPath); err != nil {
				return
			}
			sm, err := app.FSM.TimeMachine(0)
			if err != nil {
				return err
			}
			// cleanup old polls
			p.Cleanup(sm.Height())
			if err = p.SaveToFile(conf.DataDirPath); err != nil {
				return
			}
			// convert the poll to a result
			result, err := sm.PollsToResults(p)
			if err != nil || len(result) == 0 {
				return
			}
			// update the rpc accessible version
			pollMux.Lock()
			poll = result
			pollMux.Unlock()
			return
		}(); err != nil {
			logger.Error(err.Error())
		}
		time.Sleep(time.Second * 3)
	}
}

func txHandler(w http.ResponseWriter, r *http.Request, callback func(privateKey crypto.PrivateKeyI, ptr *txRequest) (lib.TransactionI, error)) {
	ptr := new(txRequest)
	if ok := unmarshal(w, r, ptr); !ok {
		return
	}
	keystore, ok := newKeystore(w)
	if !ok {
		return
	}
	signer := ptr.Signer
	if len(signer) == 0 {
		signer = ptr.Address
	}
	privateKey, err := keystore.GetKey(signer, ptr.Password)
	if err != nil {
		write(w, err, http.StatusBadRequest)
		return
	}
	p, err := callback(privateKey, ptr)
	if err != nil {
		write(w, err, http.StatusBadRequest)
		return
	}
	if ptr.Submit {
		submitTx(w, p)
	} else {
		bz, e := lib.MarshalJSONIndent(p)
		if e != nil {
			write(w, e, http.StatusBadRequest)
			return
		}
		if _, err = w.Write(bz); err != nil {
			logger.Error(err.Error())
			return
		}
	}
}

func keystoreHandler(w http.ResponseWriter, r *http.Request, callback func(keystore *crypto.Keystore, ptr *keystoreRequest) (any, error)) {
	keystore, ok := newKeystore(w)
	if !ok {
		return
	}
	ptr := new(keystoreRequest)
	if ok = unmarshal(w, r, ptr); !ok {
		return
	}
	p, err := callback(keystore, ptr)
	if err != nil {
		write(w, err, http.StatusBadRequest)
		return
	}
	write(w, p, http.StatusOK)
}

func heightAndAddressParams(w http.ResponseWriter, r *http.Request, callback func(*fsm.StateMachine, lib.HexBytes) (any, lib.ErrorI)) {
	req := new(heightAndAddressRequest)
	state, ok := getStateMachineFromHeightParams(w, r, req)
	if !ok {
		return
	}
	if req.Address == nil {
		write(w, types.ErrAddressEmpty(), http.StatusBadRequest)
		return
	}
	p, err := callback(state, req.Address)
	if err != nil {
		write(w, err, http.StatusBadRequest)
		return
	}
	write(w, p, http.StatusOK)
}

func heightAndIdParams(w http.ResponseWriter, r *http.Request, callback func(*fsm.StateMachine, uint64) (any, lib.ErrorI)) {
	req := new(heightAndIdRequest)
	state, ok := getStateMachineFromHeightParams(w, r, req)
	if !ok {
		return
	}
	p, err := callback(state, req.ID)
	if err != nil {
		write(w, err, http.StatusBadRequest)
		return
	}
	write(w, p, http.StatusOK)
}

func orderParams(w http.ResponseWriter, r *http.Request, callback func(s *fsm.StateMachine, request *orderRequest) (any, lib.ErrorI)) {
	req := new(orderRequest)
	state, ok := getStateMachineFromHeightParams(w, r, req)
	if !ok {
		return
	}
	p, err := callback(state, req)
	if err != nil {
		write(w, err, http.StatusBadRequest)
		return
	}
	write(w, p, http.StatusOK)
}

func heightParams(w http.ResponseWriter, r *http.Request, callback func(s *fsm.StateMachine) (any, lib.ErrorI)) {
	req := new(heightRequest)
	state, ok := getStateMachineFromHeightParams(w, r, req)
	if !ok {
		return
	}
	p, err := callback(state)
	if err != nil {
		write(w, err, http.StatusBadRequest)
		return
	}
	write(w, p, http.StatusOK)
}

func heightPaginated(w http.ResponseWriter, r *http.Request, callback func(s *fsm.StateMachine, p *paginatedHeightRequest) (any, lib.ErrorI)) {
	req := new(paginatedHeightRequest)
	state, ok := getStateMachineFromHeightParams(w, r, req)
	if !ok {
		return
	}
	p, err := callback(state, req)
	if err != nil {
		write(w, err, http.StatusBadRequest)
		return
	}
	write(w, p, http.StatusOK)
}

func heightIndexer(w http.ResponseWriter, r *http.Request, callback func(s lib.StoreI, h uint64, p lib.PageParams) (any, lib.ErrorI)) {
	req := new(paginatedHeightRequest)
	if ok := unmarshal(w, r, req); !ok {
		return
	}
	s, ok := setupStore(w)
	if !ok {
		return
	}
	defer s.Discard()
	if req.Height == 0 {
		req.Height = s.Version() - 1
	}
	p, err := callback(s, req.Height, req.PageParams)
	if err != nil {
		write(w, err, http.StatusBadRequest)
		return
	}
	write(w, p, http.StatusOK)
}

func hashIndexer(w http.ResponseWriter, r *http.Request, callback func(s lib.StoreI, h lib.HexBytes) (any, lib.ErrorI)) {
	req := new(hashRequest)
	if ok := unmarshal(w, r, req); !ok {
		return
	}
	s, ok := setupStore(w)
	if !ok {
		return
	}
	defer s.Discard()
	bz, err := lib.StringToBytes(req.Hash)
	if err != nil {
		write(w, err, http.StatusBadRequest)
		return
	}
	p, err := callback(s, bz)
	if err != nil {
		write(w, err, http.StatusBadRequest)
		return
	}
	write(w, p, http.StatusOK)
}

func addrIndexer(w http.ResponseWriter, r *http.Request, callback func(s lib.StoreI, a crypto.AddressI, p lib.PageParams) (any, lib.ErrorI)) {
	req := new(paginatedAddressRequest)
	if ok := unmarshal(w, r, req); !ok {
		return
	}
	s, ok := setupStore(w)
	if !ok {
		return
	}
	defer s.Discard()
	if req.Address == nil {
		write(w, types.ErrAddressEmpty(), http.StatusBadRequest)
		return
	}
	p, err := callback(s, crypto.NewAddressFromBytes(req.Address), req.PageParams)
	if err != nil {
		write(w, err, http.StatusBadRequest)
		return
	}
	write(w, p, http.StatusOK)
}

func pageIndexer(w http.ResponseWriter, r *http.Request, callback func(s lib.StoreI, a crypto.AddressI, p lib.PageParams) (any, lib.ErrorI)) {
	req := new(paginatedAddressRequest)
	if ok := unmarshal(w, r, req); !ok {
		return
	}
	s, ok := setupStore(w)
	if !ok {
		return
	}
	defer s.Discard()
	p, err := callback(s, crypto.NewAddressFromBytes(req.Address), req.PageParams)
	if err != nil {
		write(w, err, http.StatusBadRequest)
		return
	}
	write(w, p, http.StatusOK)
}

type hashRequest struct {
	Hash string `json:"hash"`
}

type addressRequest struct {
	Address lib.HexBytes `json:"address"`
}

type committeesRequest struct {
	Committees string
}

func StringToCommittees(s string) (committees []uint64, error error) {
	i, err := strconv.ParseUint(s, 10, 64) // single int is an option for subsidy txn
	if err == nil {
		return []uint64{i}, nil
	}
	commaSeparatedArr := strings.Split(strings.ReplaceAll(s, " ", ""), ",")
	if len(commaSeparatedArr) == 0 {
		return nil, ErrStringToCommittee(s)
	}
	for _, c := range commaSeparatedArr {
		ui, e := strconv.ParseUint(c, 10, 64)
		if e != nil {
			return nil, e
		}
		committees = append(committees, ui)
	}
	return
}

type heightRequest struct {
	Height uint64 `json:"height"`
}

type orderRequest struct {
	CommitteeId uint64 `json:"committeeId"`
	OrderId     uint64 `json:"orderId"`
	heightRequest
}

type heightsRequest struct {
	heightRequest
	StartHeight uint64 `json:"startHeight"`
}

type idRequest struct {
	ID uint64 `json:"id"`
}
type passwordRequest struct {
	Password string `json:"password"`
}
type voteRequest struct {
	Approve  bool            `json:"approve"`
	Proposal json.RawMessage `json:"proposal"`
}

type paginatedAddressRequest struct {
	addressRequest
	lib.PageParams
}

type paginatedHeightRequest struct {
	heightRequest
	lib.PageParams
	lib.ValidatorFilters
}

type heightAndAddressRequest struct {
	heightRequest
	addressRequest
}

type heightAndIdRequest struct {
	heightRequest
	idRequest
}

type keystoreRequest struct {
	addressRequest
	passwordRequest
	PrivateKey lib.HexBytes `json:"privateKey"`
	crypto.EncryptedPrivateKey
}

type resourceUsageResponse struct {
	Process ProcessResourceUsage `json:"process"`
	System  SystemResourceUsage  `json:"system"`
}

type peerInfoResponse struct {
	ID          *lib.PeerAddress `json:"id"`
	NumPeers    int              `json:"numPeers"`
	NumInbound  int              `json:"numInbound"`
	NumOutbound int              `json:"numOutbound"`
	Peers       []*lib.PeerInfo  `json:"peers"`
}

type ProcessResourceUsage struct {
	Name          string  `json:"name"`
	Status        string  `json:"status"`
	CreateTime    string  `json:"createTime"`
	FDCount       uint64  `json:"fdCount"`
	ThreadCount   uint64  `json:"threadCount"`
	MemoryPercent float64 `json:"usedMemoryPercent"`
	CPUPercent    float64 `json:"usedCPUPercent"`
}

type SystemResourceUsage struct {
	// ram
	TotalRAM       uint64  `json:"totalRAM"`
	AvailableRAM   uint64  `json:"availableRAM"`
	UsedRAM        uint64  `json:"usedRAM"`
	UsedRAMPercent float64 `json:"usedRAMPercent"`
	FreeRAM        uint64  `json:"freeRAM"`
	// CPU
	UsedCPUPercent float64 `json:"usedCPUPercent"`
	UserCPU        float64 `json:"userCPU"`
	SystemCPU      float64 `json:"systemCPU"`
	IdleCPU        float64 `json:"idleCPU"`
	// disk
	TotalDisk       uint64  `json:"totalDisk"`
	UsedDisk        uint64  `json:"usedDisk"`
	UsedDiskPercent float64 `json:"usedDiskPercent"`
	FreeDisk        uint64  `json:"freeDisk"`
	// io
	ReceivedBytesIO uint64 `json:"ReceivedBytesIO"`
	WrittenBytesIO  uint64 `json:"WrittenBytesIO"`
}

func (h *heightRequest) GetHeight() uint64 {
	return h.Height
}

type queryWithHeight interface {
	GetHeight() uint64
}

func newKeystore(w http.ResponseWriter) (k *crypto.Keystore, ok bool) {
	k, err := crypto.NewKeystoreFromFile(conf.DataDirPath)
	if err != nil {
		write(w, err, http.StatusBadRequest)
		return
	}
	ok = true
	return
}

func submitTx(w http.ResponseWriter, tx any) (ok bool) {
	bz, err := lib.Marshal(tx)
	if err != nil {
		write(w, err, http.StatusBadRequest)
		return
	}
	if err = app.SendTxMsg(bz); err != nil {
		write(w, err, http.StatusBadRequest)
		return
	}
	write(w, crypto.HashString(bz), http.StatusOK)
	return true
}

func getStateMachineFromHeightParams(w http.ResponseWriter, r *http.Request, ptr queryWithHeight) (sm *fsm.StateMachine, ok bool) {
	if ok = unmarshal(w, r, ptr); !ok {
		return
	}
	return getStateMachineWithHeight(ptr.GetHeight(), w)
}

func parseUint64FromString(s string) uint64 {
	i, err := strconv.Atoi(s)
	if err != nil {
		return 0
	}
	return uint64(i)
}

func getDoubleStateMachineFromHeightParams(w http.ResponseWriter, r *http.Request, p httprouter.Params) (sm1, sm2 *fsm.StateMachine, o *jsondiff.Options, ok bool) {
	request, opts := new(heightsRequest), jsondiff.Options{}
	switch r.Method {
	case http.MethodGet:
		opts = jsondiff.DefaultHTMLOptions()
		opts.ChangedSeparator = " <- "
		if err := r.ParseForm(); err != nil {
			ok = false
			write(w, err, http.StatusBadRequest)
			return
		}
		request.Height = parseUint64FromString(r.Form.Get("height"))
		request.StartHeight = parseUint64FromString(r.Form.Get("startHeight"))
	case http.MethodPost:
		opts = jsondiff.DefaultConsoleOptions()
		if ok = unmarshal(w, r, request); !ok {
			return
		}
	}
	sm1, ok = getStateMachineWithHeight(request.Height, w)
	if !ok {
		return
	}
	if request.StartHeight == 0 {
		request.StartHeight = sm1.Height() - 1
	}
	sm2, ok = getStateMachineWithHeight(request.StartHeight, w)
	o = &opts
	return
}

func getStateMachineWithHeight(height uint64, w http.ResponseWriter) (sm *fsm.StateMachine, ok bool) {
	return setupStateMachine(height, w)
}

func setupStore(w http.ResponseWriter) (lib.StoreI, bool) {
	s, err := store.NewStoreWithDB(db, logger, false)
	if err != nil {
		write(w, ErrNewStore(err), http.StatusInternalServerError)
		return nil, false
	}
	return s, true
}

// TODO likely a memory leak here from un-discarded stores
func setupStateMachine(height uint64, w http.ResponseWriter) (*fsm.StateMachine, bool) {
	state, err := app.FSM.TimeMachine(height)
	if err != nil {
		write(w, ErrTimeMachine(err), http.StatusInternalServerError)
		return nil, false
	}
	return state, true
}

func unmarshal(w http.ResponseWriter, r *http.Request, ptr interface{}) bool {
	bz, err := io.ReadAll(io.LimitReader(r.Body, int64(units.MB)))
	if err != nil {
		write(w, err, http.StatusBadRequest)
		return false
	}
	defer func() { _ = r.Body.Close() }()
	if err = json.Unmarshal(bz, ptr); err != nil {
		write(w, err, http.StatusBadRequest)
		return false
	}
	return true
}

func write(w http.ResponseWriter, payload interface{}, code int) {
	w.Header().Set(ContentType, ApplicationJSON)
	w.WriteHeader(code)
	bz, _ := json.MarshalIndent(payload, "", "  ")
	if _, err := w.Write(bz); err != nil {
		logger.Error(err.Error())
	}
}

type routes map[string]struct {
	Method      string
	Path        string
	HandlerFunc httprouter.Handle
	AdminOnly   bool
}

func (r routes) New() (router *httprouter.Router) {
	router = httprouter.New()
	for _, route := range r {
		if !route.AdminOnly {
			router.Handle(route.Method, route.Path, logHandler{route.Path, route.HandlerFunc}.Handle)
		}
	}
	return
}

func (r routes) NewAdmin() (router *httprouter.Router) {
	router = httprouter.New()
	for _, route := range r {
		if route.AdminOnly {
			router.Handle(route.Method, route.Path, logHandler{route.Path, route.HandlerFunc}.Handle)
		}
	}
	return
}

// logHandler allows debugging of incoming rpc calls by logging the inbound calls
type logHandler struct {
	path string
	h    httprouter.Handle
}

func (h logHandler) Handle(resp http.ResponseWriter, req *http.Request, p httprouter.Params) {
	//logger.Debug(h.path) can enable for developer debugging
	h.h(resp, req, p)
}

func debugHandler(routeName string) httprouter.Handle {
	f := func(w http.ResponseWriter, r *http.Request) {}
	switch routeName {
	case DebugHeapRouteName, DebugRoutineRouteName, DebugBlockedRouteName:
		f = func(w http.ResponseWriter, r *http.Request) {
			pprof.Handler(routeName).ServeHTTP(w, r)
		}
	case DebugCPURouteName:
		f = pprof.Profile
	}
	return func(w http.ResponseWriter, r *http.Request, _ httprouter.Params) {
		f(w, r)
	}
}

func runStaticFileServer(fileSys fs.FS, dir, port string) {
	distFS, err := fs.Sub(fileSys, dir)
	if err != nil {
		logger.Error(fmt.Sprintf("an error occurred running the static file server for %s: %s", dir, err.Error()))
		return
	}
	mux := http.NewServeMux()
	//mux.Handle("/", http.FileServer(http.FS(distFS)))
	mux.HandleFunc("/", func(w http.ResponseWriter, r *http.Request) {
		// serve `index.html` with dynamic config injection
		if r.URL.Path == "/" || r.URL.Path == "/index.html" {
			filePath := path.Join(dir, "index.html")
			data, e := fileSys.Open(filePath)
			if e != nil {
				http.NotFound(w, r)
				return
			}
			defer data.Close()

			htmlBytes, e := fs.ReadFile(fileSys, filePath)
			if e != nil {
				http.NotFound(w, r)
				return
			}

			// inject the config into the HTML file
			injectedHTML := injectConfig(string(htmlBytes), conf)
			w.Header().Set("Content-Type", "text/html")
			w.WriteHeader(http.StatusOK)
			w.Write([]byte(injectedHTML))
			return
		}

		// Serve other files as-is
		http.FileServer(http.FS(distFS)).ServeHTTP(w, r)
	})
	go func() {
		logger.Fatal(http.ListenAndServe(fmt.Sprintf(":%s", port), mux).Error())
	}()
}

// injectConfig() injects the config.json into the HTML file
func injectConfig(html string, config lib.Config) string {
	script := fmt.Sprintf(`<script>
		window.__CONFIG__ = {
            rpcURL: "%s:%s",
            adminRPCURL: "%s:%s",
            baseChainRPCURL: "%s",
            chainId: %d
        };
	</script>`, config.RPCUrl, config.RPCPort, config.RPCUrl, config.AdminPort, conf.BaseChainRPCURL, conf.ChainId)

	// inject the script just before </head>
	return strings.Replace(html, "</head>", script+"</head>", 1)
}

func logsHandler() httprouter.Handle {
	return func(w http.ResponseWriter, r *http.Request, _ httprouter.Params) {
		filePath := filepath.Join(conf.DataDirPath, lib.LogDirectory, lib.LogFileName)
		f, _ := os.ReadFile(filePath)
		split := bytes.Split(f, []byte("\n"))
		var flipped []byte
		for i := len(split) - 1; i >= 0; i-- {
			flipped = append(append(flipped, split[i]...), []byte("\n")...)
		}
		if _, err := w.Write(flipped); err != nil {
			logger.Error(err.Error())
		}
	}
}<|MERGE_RESOLUTION|>--- conflicted
+++ resolved
@@ -33,21 +33,7 @@
 	"github.com/shirou/gopsutil/v3/mem"
 	"github.com/shirou/gopsutil/v3/net"
 	"github.com/shirou/gopsutil/v3/process"
-<<<<<<< HEAD
-	"io"
-	"io/fs"
-	"net/http"
-	"net/http/pprof"
-	"os"
-	"os/exec"
 	"path"
-	"path/filepath"
-	"strconv"
-	"strings"
-	"sync"
-	"time"
-=======
->>>>>>> f7d22aa0
 )
 
 const (
