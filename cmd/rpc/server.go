package rpc

import (
	"bytes"
	"embed"
	"encoding/json"
	"fmt"
	"io"
	"io/fs"
	"net/http"
	"os"
	"path"
	"path/filepath"
	"runtime"
	"strconv"
	"strings"
	"sync"
	"time"

	pprof2 "runtime/pprof"

	"github.com/alecthomas/units"
	"github.com/canopy-network/canopy/controller"
	"github.com/canopy-network/canopy/fsm"
	"github.com/canopy-network/canopy/fsm/types"
	"github.com/canopy-network/canopy/lib"
	"github.com/canopy-network/canopy/lib/crypto"
	"github.com/julienschmidt/httprouter"
	"github.com/rs/cors"
)

const (
	colon = ":"

	SoftwareVersion = "0.0.0-alpha"
	ContentType     = "Content-MessageType"
	ApplicationJSON = "application/json; charset=utf-8"
	localhost       = "localhost"

	walletStaticDir   = "web/wallet/out"
	explorerStaticDir = "web/explorer/out"
)

// Server represents a Canopy RPC server with configuration options.
type Server struct {
	// Canopy node controller
	controller *controller.Controller

	// Canopy node configuration
	config lib.Config

	// poll is a map of PollResults keyed by the hash of the proposal
	poll types.Poll

	// Mutex for Poll handler
	pollMux *sync.RWMutex

	logger lib.LoggerI
}

// NewServer constructs and returns a new Canopy RPC server
func NewServer(controller *controller.Controller, config lib.Config, logger lib.LoggerI) *Server {

	return &Server{
		controller: controller,
		config:     config,
		logger:     logger,
		poll:       make(types.Poll),
		pollMux:    &sync.RWMutex{},
	}
}

// Start initializes the Canopy RPC servers
func (s *Server) Start() {
	// Start the Query and Admin RPC servers concurrently
	go s.startRPC(createRouter(s), s.config.RPCPort)
	go s.startRPC(createAdminRouter(s), s.config.AdminPort)

	// Start tasks to update poll results and poll root chain information
	go s.updatePollResults()
	go s.pollRootChainInfo()

	go func() { // TODO remove DEBUG ONLY
		fileName := "heap1.out"
		for range time.Tick(time.Second * 10) {
			f, err := os.Create(filepath.Join(s.config.DataDirPath, fileName))
			if err != nil {
				s.logger.Fatalf("could not create memory profile: ", err)
			}
			runtime.GC() // get up-to-date statistics
			if err = pprof2.WriteHeapProfile(f); err != nil {
				s.logger.Fatalf("could not write memory profile: ", err)
			}
			f.Close()
			fileName = "heap2.out"
		}
	}()

	if s.config.Headless {
		return
	}

	// Start in-process HTTP servers for the wallet and explorer
	s.startStaticFileServers()
}

// startRPC starts an RPC server with the provided router and port
func (s *Server) startRPC(router *httprouter.Router, port string) {

	// Create CORS policy
	cor := cors.New(cors.Options{
		AllowedOrigins: []string{"*"},
		AllowedMethods: []string{"GET", "OPTIONS", "POST"},
	})

	// Create a default timeout for HTTP requests
	timeout := time.Duration(s.config.TimeoutS) * time.Second

	// Start RPC server
	s.logger.Infof("Starting RPC server at 0.0.0.0:%s", port)
	s.logger.Fatal((&http.Server{
		Addr:    colon + port,
		Handler: cor.Handler(http.TimeoutHandler(router, timeout, lib.ErrServerTimeout().Error())),
	}).ListenAndServe().Error())
}

// updatePollResults() updates the poll results based on the current token power
func (s *Server) updatePollResults() {
	for {
		p := new(types.ActivePolls)
		if err := func() (err error) {
			if err = p.NewFromFile(s.config.DataDirPath); err != nil {
				return
			}

			// create a new read-only state machine for the latest block
			sm, err := s.controller.FSM.TimeMachine(0)
			if err != nil {
				return err
			}

			// safely discard state machine
			defer sm.Discard()

			// cleanup old polls
			p.Cleanup(sm.Height())
			if err = p.SaveToFile(s.config.DataDirPath); err != nil {
				return
			}

			// convert the poll to a result
			result, err := sm.PollsToResults(p)
			if err != nil || len(result) == 0 {
				return
			}

			// make results available to RPC clients
			s.pollMux.Lock()
			s.poll = result
			s.pollMux.Unlock()
			return
		}(); err != nil {
			s.logger.Error(err.Error())
		}
		time.Sleep(time.Second * 3)
	}
}

// pollRootChainInfo() retrieves information from the root-Chain required for consensus
func (s *Server) pollRootChainInfo() {

	// Track the root chain height
	var rootChainHeight uint64

	// execute the loop every conf.RootChainPollMS duration
	ticker := time.NewTicker(time.Duration(s.config.RootChainPollMS) * time.Millisecond)
	for range ticker.C {
		if err := func() (err error) {
			// Create a new read-only state machine for the latest block
			state, err := s.controller.FSM.TimeMachine(0)
			if err != nil {
				return
			}

			// Safely close state machine
			defer state.Discard()

			// get the consensus params from the app
			consParams, err := state.GetParamsCons()
			if err != nil {
				return
			}
<<<<<<< HEAD

			// get the url for the root chain as set by the state
			var rootChainUrl string
			for _, chain := range s.config.RootChain {
				if chain.ChainId == consParams.RootChainId {
					rootChainUrl = chain.Url
				}
			}
			// check if root chain url isn't empty
			if rootChainUrl == "" {
				s.logger.Errorf("Config.JSON missing RootChainID=%d failed with", consParams.RootChainId)
				return lib.ErrEmptyChainId()
			}
			// create a rpc client
			rpcClient := NewClient(rootChainUrl, "", "")
			// set the apps callbacks
			s.controller.RootChainInfo.RemoteCallbacks = &lib.RemoteCallbacks{
				Checkpoint:          rpcClient.Checkpoint,
				ValidatorSet:        rpcClient.ValidatorSet,
				IsValidDoubleSigner: rpcClient.IsValidDoubleSigner,
				Transaction:         rpcClient.Transaction,
				Lottery:             rpcClient.Lottery,
				Orders:              rpcClient.Orders,
=======
			// get the remote callbacks for the root chain id
			callbacks, err := RemoteCallbacks(consParams.RootChainId)
			if err != nil {
				logger.Errorf("callbacks failed with err: %s")
				return err
>>>>>>> 43c5e7e3
			}
			// query the base chain height
			height, err := callbacks.Height()
			if err != nil {
				s.logger.Errorf("GetRootChainHeight failed with err")
				return err
			}
			// check if a new height was received
			if *height <= rootChainHeight {
				return
			}
			// update the root chain height
			rootChainHeight = *height
			// if a new height received
			s.logger.Infof("New RootChain height %d detected!", rootChainHeight)
			// execute the requests to get the base chain information
<<<<<<< HEAD
			for retry := lib.NewRetry(s.config.RootChainPollMS, 3); retry.WaitAndDoRetry(); {
				// retrieve the root-Chain info
				rootChainInfo, e := rpcClient.RootChainInfo(rootChainHeight, s.config.ChainId)
=======
			for retry := lib.NewRetry(conf.RootChainPollMS, 3); retry.WaitAndDoRetry(); {
				// retrieve the root-chain info
				rootChainInfo, e := callbacks.RootChainInfo(rootChainHeight, conf.ChainId)
>>>>>>> 43c5e7e3
				if e == nil {
					// update the controller with new root-Chain info
					s.controller.UpdateRootChainInfo(rootChainInfo)
					s.logger.Info("Updated RootChain information")
					break
				}
<<<<<<< HEAD
				s.logger.Errorf("GetRootChainInfo failed with err %s", e.Error())
				// update with empty root-Chain info to stop consensus
				s.controller.UpdateRootChainInfo(&lib.RootChainInfo{
=======
				logger.Errorf("GetRootChainInfo failed with err %s", e.Error())
				// update with empty root-chain info to stop consensus
				app.UpdateRootChainInfo(&lib.RootChainInfo{
					RootChainId:      consParams.RootChainId,
>>>>>>> 43c5e7e3
					Height:           rootChainHeight,
					ValidatorSet:     lib.ValidatorSet{},
					LastValidatorSet: lib.ValidatorSet{},
					LotteryWinner:    &lib.LotteryWinner{},
					Orders:           &lib.OrderBook{},
				})
			}
			return
		}(); err != nil {
<<<<<<< HEAD
			s.logger.Warnf(err.Error())
=======
			logger.Error(err.Error())
		}
	}
}

// RemoteCallbacks() enables the retrieval of remote RPC API calls for a certain root chain id
func RemoteCallbacks(rootChainId uint64) (*lib.RemoteCallbacks, lib.ErrorI) {
	// get the url for the root chain as set by the state
	var rootChainUrl string
	for _, chain := range conf.RootChain {
		if chain.ChainId == rootChainId {
			rootChainUrl = chain.Url
>>>>>>> 43c5e7e3
		}
	}
	// check if root chain url isn't empty
	if rootChainUrl == "" {
		logger.Errorf("Config.JSON missing RootChainID=%d failed with", rootChainId)
		return nil, lib.ErrEmptyChainId()
	}
	// create a rpc client
	rpcClient := NewClient(rootChainUrl, "", "")
	// set the remote callbacks
	return &lib.RemoteCallbacks{
		Height:              rpcClient.Height,
		RootChainInfo:       rpcClient.RootChainInfo,
		ValidatorSet:        rpcClient.ValidatorSet,
		IsValidDoubleSigner: rpcClient.IsValidDoubleSigner,
		Lottery:             rpcClient.Lottery,
		Orders:              rpcClient.Orders,
		Checkpoint:          rpcClient.Checkpoint,
		Transaction:         rpcClient.Transaction,
	}, nil
}

// startStaticFileServers starts a file server for the wallet and explorer
func (s *Server) startStaticFileServers() {
	s.logger.Infof("Starting Web Wallet 🔑 http://localhost:%s ⬅️", s.config.WalletPort)
	s.runStaticFileServer(walletFS, walletStaticDir, s.config.WalletPort, s.config)
	s.logger.Infof("Starting Block Explorer 🔍️ http://localhost:%s ⬅️", s.config.ExplorerPort)
	s.runStaticFileServer(explorerFS, explorerStaticDir, s.config.ExplorerPort, s.config)
}

// submitTx submits a transaction to the controller and writes http response
func (s *Server) submitTx(w http.ResponseWriter, tx any) (ok bool) {

	// Marshal the transaction
	bz, err := lib.Marshal(tx)
	if err != nil {
		write(w, err, http.StatusBadRequest)
		return
	}

	// Send transaction to controller
	if err = s.controller.SendTxMsg(bz); err != nil {
		write(w, err, http.StatusBadRequest)
		return
	}

	// Write transaction to http response
	write(w, crypto.HashString(bz), http.StatusOK)
	return true
}

// setupStateMachine creates and returns a read-only state machine
func (s *Server) getStateMachineWithHeight(height uint64, w http.ResponseWriter) (*fsm.StateMachine, bool) {

	// Investigate  memory use of state. State.Discard needs to be called
	state, err := s.controller.FSM.TimeMachine(height)
	if err != nil {
		write(w, lib.ErrTimeMachine(err), http.StatusInternalServerError)
		return nil, false
	}
	return state, true
}

// getFeeFromState populates txRequest with the fee for the transaction type specified in messageName
func (s *Server) getFeeFromState(w http.ResponseWriter, ptr *txRequest, messageName string, lockorder ...bool) lib.ErrorI {
	// Get a read-only state machine for the latest block
	state, ok := s.getStateMachineWithHeight(0, w)
	if !ok {
		return lib.ErrTimeMachine(fmt.Errorf("getStateMachineWithHeight failed"))
	}
	// Safely close state machine
	defer state.Discard()
	// Get fee for transaction
	minimumFee, err := state.GetFeeForMessageName(messageName)
	if err != nil {
		return err
	}
	// Apply the fee multiplier for buy orders
	isLockorder := len(lockorder) == 1 && lockorder[0]
	if isLockorder {
		// Get governance params
		params, e := state.GetParamsVal()
		if e != nil {
			return e
		}
		// Apply the fee multiplier
		minimumFee *= params.LockOrderFeeMultiplier
	}
	// Apply a minimum fee in the case of 0 fees
	if ptr.Fee == 0 {
		ptr.Fee = minimumFee
	}
	// Error if fee below minimum
	if ptr.Fee < minimumFee {
		return types.ErrTxFeeBelowStateLimit()
	}
	return nil
}

// logsHandler writes the Canopy logfile
func logsHandler(s *Server) httprouter.Handle {
	return func(w http.ResponseWriter, r *http.Request, _ httprouter.Params) {

		// Construct the full file path to the Canopy log file
		filePath := filepath.Join(s.config.DataDirPath, lib.LogDirectory, lib.LogFileName)

		// Read the entire contents of the log file and split by newlines
		f, _ := os.ReadFile(filePath)
		split := bytes.Split(f, []byte("\n"))

		// Prepare a slice to hold the reversed lines
		var flipped []byte

		// Iterate over the lines in reverse order
		for i := len(split) - 1; i >= 0; i-- {
			// Append each line to the `flipped` slice followed by a newline character
			flipped = append(append(flipped, split[i]...), []byte("\n")...)
		}

		// Write the reversed lines to the HTTP response
		if _, err := w.Write(flipped); err != nil {
			s.logger.Error(err.Error())
		}
	}
}

// logHandler serves as a middleware that logs incoming RPC calls for debugging purposes.
type logHandler struct {
	path string
	h    httprouter.Handle
}

// Handle
func (h logHandler) Handle(resp http.ResponseWriter, req *http.Request, p httprouter.Params) {
	// Uncomment the line below to enable endpoint path logging for debugging.
	// logger.Debug(h.path)

	// Call the actual handler function with the response, request, and parameters.
	h.h(resp, req, p)
}

//go:embed all:web/explorer/out
var explorerFS embed.FS

//go:embed all:web/wallet/out
var walletFS embed.FS

// runStaticFileServer creates a web server serving static files
func (s *Server) runStaticFileServer(fileSys fs.FS, dir, port string, conf lib.Config) {
	// Attempt to get a sub-filesystem rooted at the specified directory
	distFS, err := fs.Sub(fileSys, dir)
	if err != nil {
		s.logger.Error(fmt.Sprintf("an error occurred running the static file server for %s: %s", dir, err.Error()))
		return
	}

<<<<<<< HEAD
	// Create a new ServeMux to handle incoming HTTP requests
	mux := http.NewServeMux()
=======
func RootChainInfo(w http.ResponseWriter, r *http.Request, _ httprouter.Params) {
	heightAndIdParams(w, r, func(s *fsm.StateMachine, id uint64) (interface{}, lib.ErrorI) {
		// get the previous state machine height
		lastSM, err := s.TimeMachine(s.Height() - 1)
		if err != nil {
			return nil, err
		}
		// get the committee
		validatorSet, err := s.GetCommitteeMembers(id)
		if err != nil {
			return nil, err
		}
		// get the previous committee
		// allow an error here to have size 0 validator sets
		lastValidatorSet, _ := lastSM.GetCommitteeMembers(id)
		// get the delegate lottery winner
		lotteryWinner, err := s.LotteryWinner(id)
		if err != nil {
			return nil, err
		}
		// get the order book
		orders, err := s.GetOrderBook(id)
		if err != nil {
			return nil, err
		}
		return &lib.RootChainInfo{
			RootChainId:      conf.ChainId,
			Height:           s.Height(),
			ValidatorSet:     validatorSet,
			LastValidatorSet: lastValidatorSet,
			LotteryWinner:    lotteryWinner,
			Orders:           orders,
		}, nil
	})
}
>>>>>>> 43c5e7e3

	// Define a handler function for the root path
	mux.HandleFunc("/", func(w http.ResponseWriter, r *http.Request) {
		// serve `index.html` with dynamic config injection
		if r.URL.Path == "/" || r.URL.Path == "/index.html" {

			// Construct the file path for `index.html`
			filePath := path.Join(dir, "index.html")

			// Open the file and defer closing until the function exits
			data, e := fileSys.Open(filePath)
			if e != nil {
				http.NotFound(w, r)
				return
			}
			defer data.Close()

			// Read the content of `index.html` into a byte slice
			htmlBytes, e := fs.ReadFile(fileSys, filePath)
			if e != nil {
				http.NotFound(w, r)
				return
			}

			// Inject the configuration into the HTML file content
			injectedHTML := injectConfig(string(htmlBytes), conf)

			// Set the response header as HTML and write the injected content to the response
			w.Header().Set("Content-Type", "text/html")
			w.WriteHeader(http.StatusOK)
			w.Write([]byte(injectedHTML))
			return
		}

		// For all other requests, serve the files directly from the file system
		http.FileServer(http.FS(distFS)).ServeHTTP(w, r)
	})

	// Start the HTTP server in a new goroutine and listen on the specified port
	go func() {
		// Log a fatal error if the server fails to start
		s.logger.Fatal(http.ListenAndServe(fmt.Sprintf(":%s", port), mux).Error())
	}()
}

// injectConfig() injects the config.json into the HTML file
func injectConfig(html string, config lib.Config) string {
	script := fmt.Sprintf(`<script>
		window.__CONFIG__ = {
            rpcURL: "%s:%s",
            adminRPCURL: "%s:%s",
            chainId: %d
        };
	</script>`, config.RPCUrl, config.RPCPort, config.RPCUrl, config.AdminPort, config.ChainId)

	// inject the script just before </head>
	return strings.Replace(html, "</head>", script+"</head>", 1)
}

// unmarshal reads request body and unmarshals it into ptr
func unmarshal(w http.ResponseWriter, r *http.Request, ptr interface{}) bool {
	bz, err := io.ReadAll(io.LimitReader(r.Body, int64(units.MB)))
	if err != nil {
		write(w, err, http.StatusBadRequest)
		return false
	}
	defer func() { _ = r.Body.Close() }()
	if err = json.Unmarshal(bz, ptr); err != nil {
		write(w, err, http.StatusBadRequest)
		return false
	}
	return true
}

// write marshaled payload to w
func write(w http.ResponseWriter, payload interface{}, code int) {
	w.Header().Set(ContentType, ApplicationJSON)
	w.WriteHeader(code)

	// Marshal and indent the payload
	bz, _ := json.MarshalIndent(payload, "", "  ")
	if _, err := w.Write(bz); err != nil {
		l := lib.LoggerI(nil) // TODO temporary fix
		l.Error(err.Error())
	}
}

// StringToCommittees converts a comma separated string of committees to uint64
func StringToCommittees(s string) (committees []uint64, error error) {
	// Do not convert a single int - a single int is an option for subsidy txn
	i, err := strconv.ParseUint(s, 10, 64)
	if err == nil {
		return []uint64{i}, nil
	}

	// Remove all spaces and split on comma
	commaSeparatedArr := strings.Split(strings.ReplaceAll(s, " ", ""), ",")
	if len(commaSeparatedArr) == 0 {
		return nil, lib.ErrStringToCommittee(s)
	}

	// Convert each element to uint64
	for _, c := range commaSeparatedArr {
		ui, e := strconv.ParseUint(c, 10, 64)
		if e != nil {
			return nil, e
		}
		committees = append(committees, ui)
	}
	return
}<|MERGE_RESOLUTION|>--- conflicted
+++ resolved
@@ -181,49 +181,21 @@
 			if err != nil {
 				return
 			}
-
 			// Safely close state machine
 			defer state.Discard()
-
 			// get the consensus params from the app
 			consParams, err := state.GetParamsCons()
 			if err != nil {
 				return
 			}
-<<<<<<< HEAD
-
-			// get the url for the root chain as set by the state
-			var rootChainUrl string
-			for _, chain := range s.config.RootChain {
-				if chain.ChainId == consParams.RootChainId {
-					rootChainUrl = chain.Url
-				}
-			}
-			// check if root chain url isn't empty
-			if rootChainUrl == "" {
-				s.logger.Errorf("Config.JSON missing RootChainID=%d failed with", consParams.RootChainId)
-				return lib.ErrEmptyChainId()
-			}
-			// create a rpc client
-			rpcClient := NewClient(rootChainUrl, "", "")
-			// set the apps callbacks
-			s.controller.RootChainInfo.RemoteCallbacks = &lib.RemoteCallbacks{
-				Checkpoint:          rpcClient.Checkpoint,
-				ValidatorSet:        rpcClient.ValidatorSet,
-				IsValidDoubleSigner: rpcClient.IsValidDoubleSigner,
-				Transaction:         rpcClient.Transaction,
-				Lottery:             rpcClient.Lottery,
-				Orders:              rpcClient.Orders,
-=======
 			// get the remote callbacks for the root chain id
-			callbacks, err := RemoteCallbacks(consParams.RootChainId)
+			rpcClient, err := s.RemoteCallbacks(consParams.RootChainId)
 			if err != nil {
-				logger.Errorf("callbacks failed with err: %s")
+				s.logger.Errorf("callbacks failed with err: %s")
 				return err
->>>>>>> 43c5e7e3
 			}
 			// query the base chain height
-			height, err := callbacks.Height()
+			height, err := rpcClient.Height()
 			if err != nil {
 				s.logger.Errorf("GetRootChainHeight failed with err")
 				return err
@@ -237,31 +209,19 @@
 			// if a new height received
 			s.logger.Infof("New RootChain height %d detected!", rootChainHeight)
 			// execute the requests to get the base chain information
-<<<<<<< HEAD
 			for retry := lib.NewRetry(s.config.RootChainPollMS, 3); retry.WaitAndDoRetry(); {
 				// retrieve the root-Chain info
 				rootChainInfo, e := rpcClient.RootChainInfo(rootChainHeight, s.config.ChainId)
-=======
-			for retry := lib.NewRetry(conf.RootChainPollMS, 3); retry.WaitAndDoRetry(); {
-				// retrieve the root-chain info
-				rootChainInfo, e := callbacks.RootChainInfo(rootChainHeight, conf.ChainId)
->>>>>>> 43c5e7e3
 				if e == nil {
 					// update the controller with new root-Chain info
 					s.controller.UpdateRootChainInfo(rootChainInfo)
 					s.logger.Info("Updated RootChain information")
 					break
 				}
-<<<<<<< HEAD
 				s.logger.Errorf("GetRootChainInfo failed with err %s", e.Error())
-				// update with empty root-Chain info to stop consensus
+				// update with empty root-chain info to stop consensus
 				s.controller.UpdateRootChainInfo(&lib.RootChainInfo{
-=======
-				logger.Errorf("GetRootChainInfo failed with err %s", e.Error())
-				// update with empty root-chain info to stop consensus
-				app.UpdateRootChainInfo(&lib.RootChainInfo{
 					RootChainId:      consParams.RootChainId,
->>>>>>> 43c5e7e3
 					Height:           rootChainHeight,
 					ValidatorSet:     lib.ValidatorSet{},
 					LastValidatorSet: lib.ValidatorSet{},
@@ -271,27 +231,26 @@
 			}
 			return
 		}(); err != nil {
-<<<<<<< HEAD
 			s.logger.Warnf(err.Error())
-=======
-			logger.Error(err.Error())
 		}
 	}
 }
 
 // RemoteCallbacks() enables the retrieval of remote RPC API calls for a certain root chain id
-func RemoteCallbacks(rootChainId uint64) (*lib.RemoteCallbacks, lib.ErrorI) {
+func (s *Server) RemoteCallbacks(rootChainId uint64) (*lib.RemoteCallbacks, lib.ErrorI) {
 	// get the url for the root chain as set by the state
 	var rootChainUrl string
-	for _, chain := range conf.RootChain {
+	// for each item in the root chain config
+	for _, chain := range s.config.RootChain {
+		// if the chain id matches
 		if chain.ChainId == rootChainId {
+			// use that root chain url
 			rootChainUrl = chain.Url
->>>>>>> 43c5e7e3
 		}
 	}
 	// check if root chain url isn't empty
 	if rootChainUrl == "" {
-		logger.Errorf("Config.JSON missing RootChainID=%d failed with", rootChainId)
+		s.logger.Errorf("Config.JSON missing RootChainID=%d failed with", rootChainId)
 		return nil, lib.ErrEmptyChainId()
 	}
 	// create a rpc client
@@ -443,46 +402,8 @@
 		return
 	}
 
-<<<<<<< HEAD
 	// Create a new ServeMux to handle incoming HTTP requests
 	mux := http.NewServeMux()
-=======
-func RootChainInfo(w http.ResponseWriter, r *http.Request, _ httprouter.Params) {
-	heightAndIdParams(w, r, func(s *fsm.StateMachine, id uint64) (interface{}, lib.ErrorI) {
-		// get the previous state machine height
-		lastSM, err := s.TimeMachine(s.Height() - 1)
-		if err != nil {
-			return nil, err
-		}
-		// get the committee
-		validatorSet, err := s.GetCommitteeMembers(id)
-		if err != nil {
-			return nil, err
-		}
-		// get the previous committee
-		// allow an error here to have size 0 validator sets
-		lastValidatorSet, _ := lastSM.GetCommitteeMembers(id)
-		// get the delegate lottery winner
-		lotteryWinner, err := s.LotteryWinner(id)
-		if err != nil {
-			return nil, err
-		}
-		// get the order book
-		orders, err := s.GetOrderBook(id)
-		if err != nil {
-			return nil, err
-		}
-		return &lib.RootChainInfo{
-			RootChainId:      conf.ChainId,
-			Height:           s.Height(),
-			ValidatorSet:     validatorSet,
-			LastValidatorSet: lastValidatorSet,
-			LotteryWinner:    lotteryWinner,
-			Orders:           orders,
-		}, nil
-	})
-}
->>>>>>> 43c5e7e3
 
 	// Define a handler function for the root path
 	mux.HandleFunc("/", func(w http.ResponseWriter, r *http.Request) {
