package rpc

import (
	"bytes"
	"embed"
	"encoding/json"
	"fmt"
	"io"
	"io/fs"
	"net/http"
	"os"
	"path"
	"path/filepath"
	"runtime"
	"strconv"
	"strings"
	"sync"
	"time"

	pprof2 "runtime/pprof"

	"github.com/alecthomas/units"
	"github.com/canopy-network/canopy/controller"
	"github.com/canopy-network/canopy/fsm"
	"github.com/canopy-network/canopy/fsm/types"
	"github.com/canopy-network/canopy/lib"
	"github.com/canopy-network/canopy/lib/crypto"
	"github.com/julienschmidt/httprouter"
	"github.com/rs/cors"
)

const (
	colon = ":"

	SoftwareVersion = "0.0.0-alpha"
	ContentType     = "Content-MessageType"
	ApplicationJSON = "application/json; charset=utf-8"
	localhost       = "localhost"

	walletStaticDir   = "web/wallet/out"
	explorerStaticDir = "web/explorer/out"
)

// Server represents a Canopy RPC server with configuration options.
type Server struct {
	// Canopy node controller
	controller *controller.Controller

	// Canopy node configuration
	config lib.Config

	// poll is a map of PollResults keyed by the hash of the proposal
	poll types.Poll

	// Mutex for Poll handler
	pollMux *sync.RWMutex

	// RemoteCallbacks to the root chain rpc
	remoteCallbacks *lib.RemoteCallbacks

	logger lib.LoggerI
}

// NewServer constructs and returns a new Canopy RPC server
func NewServer(controller *controller.Controller, config lib.Config, logger lib.LoggerI) *Server {
	return &Server{
		controller: controller,
		config:     config,
		logger:     logger,
		poll:       make(types.Poll),
		pollMux:    &sync.RWMutex{},
	}
}

// Start initializes the Canopy RPC servers
func (s *Server) Start() {
	// Start the Query and Admin RPC servers concurrently
	go s.startRPC(createRouter(s), s.config.RPCPort)
	go s.startRPC(createAdminRouter(s), s.config.AdminPort)

	// Start tasks to update poll results and poll root chain information
	go s.updatePollResults()
	go s.pollRootChainInfo()

	go func() { // TODO remove DEBUG ONLY
		fileName := "heap1.out"
		for range time.Tick(time.Second * 10) {
			f, err := os.Create(filepath.Join(s.config.DataDirPath, fileName))
			if err != nil {
				s.logger.Fatalf("could not create memory profile: ", err)
			}
			runtime.GC() // get up-to-date statistics
			if err = pprof2.WriteHeapProfile(f); err != nil {
				s.logger.Fatalf("could not write memory profile: ", err)
			}
			f.Close()
			fileName = "heap2.out"
		}
	}()

	if s.config.Headless {
		return
	}

	// Start in-process HTTP servers for the wallet and explorer
	s.startStaticFileServers()
}

// startRPC starts an RPC server with the provided router and port
func (s *Server) startRPC(router *httprouter.Router, port string) {

	// Create CORS policy
	cor := cors.New(cors.Options{
		AllowedOrigins: []string{"*"},
		AllowedMethods: []string{"GET", "OPTIONS", "POST"},
	})

	// Create a default timeout for HTTP requests
	timeout := time.Duration(s.config.TimeoutS) * time.Second

	// Start RPC server
	s.logger.Infof("Starting RPC server at 0.0.0.0:%s", port)
	s.logger.Fatal((&http.Server{
		Addr:    colon + port,
		Handler: cor.Handler(http.TimeoutHandler(router, timeout, lib.ErrServerTimeout().Error())),
	}).ListenAndServe().Error())
}

// updatePollResults() updates the poll results based on the current token power
func (s *Server) updatePollResults() {
	for {
		p := new(types.ActivePolls)
		if err := func() (err error) {
			if err = p.NewFromFile(s.config.DataDirPath); err != nil {
				return
			}

			s.readOnlyState(0, func(sm *fsm.StateMachine) lib.ErrorI {
				// cleanup old polls
				p.Cleanup(sm.Height())
				if err := p.SaveToFile(s.config.DataDirPath); err != nil {
					return err
				}

				// convert the poll to a result
				result, err := sm.PollsToResults(p)
				if err != nil || len(result) == 0 {
					return err
				}

				// make results available to RPC clients
				s.pollMux.Lock()
				s.poll = result
				s.pollMux.Unlock()
				return nil
			})
			return nil

		}(); err != nil {
			s.logger.Error(err.Error())
		}
		time.Sleep(time.Second * 3)
	}
}

// updateRootChainHeight queries and updates the root chain height
func (s *Server) updateRootChainHeight(state *fsm.StateMachine, rootChainHeight *uint64) (err lib.ErrorI) {
	// get the consensus params from the app
	consParams, err := state.GetParamsCons()
	if err != nil {
		return
	}
	// get the url for the root chain as set by the state
	var rootChainUrl string
	for _, chain := range s.config.RootChain {
		if chain.ChainId == consParams.RootChainId {
			rootChainUrl = chain.Url
		}
	}
	// check if root chain url isn't empty
	if rootChainUrl == "" {
		s.logger.Errorf("Config.JSON missing RootChainID=%d failed with", consParams.RootChainId)
		return lib.ErrEmptyChainId()
	}
	// create a rpc client
	rpcClient := NewClient(rootChainUrl, "", "")
	// set the apps callbacks
	s.controller.RootChainInfo.RemoteCallbacks = &lib.RemoteCallbacks{
		Checkpoint:          rpcClient.Checkpoint,
		ValidatorSet:        rpcClient.ValidatorSet,
		IsValidDoubleSigner: rpcClient.IsValidDoubleSigner,
		Transaction:         rpcClient.Transaction,
		Lottery:             rpcClient.Lottery,
		Orders:              rpcClient.Orders,
	}
	// query the base chain height
	height, err := rpcClient.Height()
	if err != nil {
		s.logger.Errorf("GetRootChainHeight failed with err")
		return err
	}
	// check if a new height was received
	if *height <= *rootChainHeight {
		return
	}
	// update the base chain height
	rootChainHeight = height
	// if a new height received
	s.logger.Infof("New RootChain height %d detected!", rootChainHeight)
	// execute the requests to get the base chain information
	for retry := lib.NewRetry(s.config.RootChainPollMS, 3); retry.WaitAndDoRetry(); {
		// retrieve the root-Chain info
		rootChainInfo, e := rpcClient.RootChainInfo(*rootChainHeight, s.config.ChainId)
		if e == nil {
			// update the controller with new root-Chain info
			s.controller.UpdateRootChainInfo(rootChainInfo)
			s.logger.Info("Updated RootChain information")
			break
		}
		s.logger.Errorf("GetRootChainInfo failed with err %s", e.Error())
		// update with empty root-Chain info to stop consensus
		s.controller.UpdateRootChainInfo(&lib.RootChainInfo{
			Height:           *rootChainHeight,
			ValidatorSet:     lib.ValidatorSet{},
			LastValidatorSet: lib.ValidatorSet{},
			LotteryWinner:    &lib.LotteryWinner{},
			Orders:           &lib.OrderBook{},
		})
	}
	return

}

// pollRootChainInfo() retrieves information from the root-Chain required for consensus
func (s *Server) pollRootChainInfo() {
	// Track the root chain height
	var rootChainHeight uint64

	// execute the loop every conf.RootChainPollMS duration
	ticker := time.NewTicker(time.Duration(s.config.RootChainPollMS) * time.Millisecond)
	for range ticker.C {
		if err := func() (err error) {
<<<<<<< HEAD
			// Create a read-only state machine context
			err = s.readOnlyState(0, func(state *fsm.StateMachine) (err lib.ErrorI) {
				// Update the root chain height
				return s.updateRootChainHeight(state, &rootChainHeight)
			})
=======
			// Create a new read-only state machine for the latest block
			state, err := s.controller.FSM.TimeMachine(0)
			if err != nil {
				return
			}
			// Safely close state machine
			defer state.Discard()
			// get the consensus params from the app
			consParams, err := state.GetParamsCons()
			if err != nil {
				return
			}
			// get the remote callbacks for the root chain id
			s.remoteCallbacks, err = s.RemoteCallbacks(consParams.RootChainId)
			if err != nil {
				s.logger.Errorf("callbacks failed with err: %s")
				return err
			}
			// query the base chain height
			height, err := s.remoteCallbacks.Height()
			if err != nil {
				s.logger.Errorf("GetRootChainHeight failed with err")
				return err
			}
			// check if a new height was received
			if *height <= rootChainHeight {
				return
			}
			// update the root chain height
			rootChainHeight = *height
			// if a new height received
			s.logger.Infof("New RootChain height %d detected!", rootChainHeight)
			// execute the requests to get the base chain information
			for retry := lib.NewRetry(s.config.RootChainPollMS, 3); retry.WaitAndDoRetry(); {
				// retrieve the root-Chain info
				rootChainInfo, e := s.remoteCallbacks.RootChainInfo(rootChainHeight, s.config.ChainId)
				if e == nil {
					// update the controller with new root-Chain info
					s.controller.UpdateRootChainInfo(rootChainInfo)
					s.logger.Info("Updated RootChain information")
					break
				}
				s.logger.Errorf("GetRootChainInfo failed with err %s", e.Error())
				// update with empty root-chain info to stop consensus
				s.controller.UpdateRootChainInfo(&lib.RootChainInfo{
					RootChainId:      consParams.RootChainId,
					Height:           rootChainHeight,
					ValidatorSet:     lib.ValidatorSet{},
					LastValidatorSet: lib.ValidatorSet{},
					LotteryWinner:    &lib.LotteryWinner{},
					Orders:           &lib.OrderBook{},
				})
			}
>>>>>>> 7c9cc70b
			return
		}(); err != nil {
			s.logger.Warnf(err.Error())
		}
	}
}

// RemoteCallbacks() enables the retrieval of remote RPC API calls for a certain root chain id
func (s *Server) RemoteCallbacks(rootChainId uint64) (*lib.RemoteCallbacks, lib.ErrorI) {
	// get the url for the root chain as set by the state
	var rootChainUrl string
	// for each item in the root chain config
	for _, chain := range s.config.RootChain {
		// if the chain id matches
		if chain.ChainId == rootChainId {
			// use that root chain url
			rootChainUrl = chain.Url
		}
	}
	// check if root chain url isn't empty
	if rootChainUrl == "" {
		s.logger.Errorf("Config.JSON missing RootChainID=%d failed with", rootChainId)
		return nil, lib.ErrEmptyChainId()
	}
	// create a rpc client
	rpcClient := NewClient(rootChainUrl, "", "")
	// set the remote callbacks
	return &lib.RemoteCallbacks{
		Height:              rpcClient.Height,
		RootChainInfo:       rpcClient.RootChainInfo,
		ValidatorSet:        rpcClient.ValidatorSet,
		IsValidDoubleSigner: rpcClient.IsValidDoubleSigner,
		Lottery:             rpcClient.Lottery,
		Orders:              rpcClient.Orders,
		Order:               rpcClient.Order,
		Checkpoint:          rpcClient.Checkpoint,
		Transaction:         rpcClient.Transaction,
	}, nil
}

// startStaticFileServers starts a file server for the wallet and explorer
func (s *Server) startStaticFileServers() {
	s.logger.Infof("Starting Web Wallet 🔑 http://localhost:%s ⬅️", s.config.WalletPort)
	s.runStaticFileServer(walletFS, walletStaticDir, s.config.WalletPort, s.config)
	s.logger.Infof("Starting Block Explorer 🔍️ http://localhost:%s ⬅️", s.config.ExplorerPort)
	s.runStaticFileServer(explorerFS, explorerStaticDir, s.config.ExplorerPort, s.config)
}

// submitTx submits a transaction to the controller and writes http response
func (s *Server) submitTx(w http.ResponseWriter, tx any) (ok bool) {

	// Marshal the transaction
	bz, err := lib.Marshal(tx)
	if err != nil {
		write(w, err, http.StatusBadRequest)
		return
	}

	// Send transaction to controller
	if err = s.controller.SendTxMsg(bz); err != nil {
		write(w, err, http.StatusBadRequest)
		return
	}

	// Write transaction to http response
	write(w, crypto.HashString(bz), http.StatusOK)
	return true
}

// setupStateMachine creates and returns a read-only state machine
func (s *Server) getStateMachineWithHeight(height uint64, w http.ResponseWriter) (*fsm.StateMachine, bool) {

	// Investigate  memory use of state. State.Discard needs to be called
	state, err := s.controller.FSM.TimeMachine(height)
	if err != nil {
		write(w, lib.ErrTimeMachine(err), http.StatusInternalServerError)
		return nil, false
	}
	return state, true
}

// getFeeFromState populates txRequest with the fee for the transaction type specified in messageName
func (s *Server) getFeeFromState(w http.ResponseWriter, ptr *txRequest, messageName string, lockorder ...bool) lib.ErrorI {
	return s.readOnlyState(0, func(state *fsm.StateMachine) lib.ErrorI {
		// Get fee for transaction
		minimumFee, err := state.GetFeeForMessageName(messageName)
		if err != nil {
			return err
		}
		// Apply the fee multiplier for buy orders
		isLockorder := len(lockorder) == 1 && lockorder[0]
		if isLockorder {
			// Get governance params
			params, e := state.GetParamsVal()
			if e != nil {
				return e
			}
			// Apply the fee multiplier
			minimumFee *= params.LockOrderFeeMultiplier
		}
		// Apply a minimum fee in the case of 0 fees
		if ptr.Fee == 0 {
			ptr.Fee = minimumFee
		}
		// Error if fee below minimum
		if ptr.Fee < minimumFee {
			return types.ErrTxFeeBelowStateLimit()
		}
		return nil
	})
}

// readOnlyStateFromHeightParams is a helper function to safely wrap TimeMachine access
func (s *Server) readOnlyStateFromHeightParams(w http.ResponseWriter, r *http.Request, ptr queryWithHeight, callback func(s *fsm.StateMachine) lib.ErrorI) (err lib.ErrorI) {

	// Unmarshal request parameters
	if ok := unmarshal(w, r, ptr); !ok {
		return
	}

	return s.readOnlyState(ptr.GetHeight(), callback)
}

// readOnlyState is a helper function to safely wrap TimeMachine access
func (s *Server) readOnlyState(height uint64, callback func(s *fsm.StateMachine) lib.ErrorI) lib.ErrorI {

	// Create a new TimeMachine at specified height
	state, err := s.controller.FSM.TimeMachine(height)
	if err != nil {
		return lib.ErrTimeMachine(err)
	}

	// Discard state, ensuring proper cleanup is performed
	defer state.Discard()

	// Execute the provided callback function with the read-only state
	err = callback(state)
	if err != nil {
		return err
	}
<<<<<<< HEAD
=======
	// Apply the fee multiplier for buy orders
	isLockOrder := len(lockorder) == 1 && lockorder[0]
	if isLockOrder {
		// Get governance params
		params, e := state.GetParamsVal()
		if e != nil {
			return e
		}
		// Apply the fee multiplier
		minimumFee *= params.LockOrderFeeMultiplier
	}
	// Apply a minimum fee in the case of 0 fees
	if ptr.Fee == 0 {
		ptr.Fee = minimumFee
	}
	// Error if fee below minimum
	if ptr.Fee < minimumFee {
		return types.ErrTxFeeBelowStateLimit()
	}
>>>>>>> 7c9cc70b
	return nil
}

// logsHandler writes the Canopy logfile
func logsHandler(s *Server) httprouter.Handle {
	return func(w http.ResponseWriter, r *http.Request, _ httprouter.Params) {

		// Construct the full file path to the Canopy log file
		filePath := filepath.Join(s.config.DataDirPath, lib.LogDirectory, lib.LogFileName)

		// Read the entire contents of the log file and split by newlines
		f, _ := os.ReadFile(filePath)
		split := bytes.Split(f, []byte("\n"))

		// Prepare a slice to hold the reversed lines
		var flipped []byte

		// Iterate over the lines in reverse order
		for i := len(split) - 1; i >= 0; i-- {
			// Append each line to the `flipped` slice followed by a newline character
			flipped = append(append(flipped, split[i]...), []byte("\n")...)
		}

		// Write the reversed lines to the HTTP response
		if _, err := w.Write(flipped); err != nil {
			s.logger.Error(err.Error())
		}
	}
}

// logHandler serves as a middleware that logs incoming RPC calls for debugging purposes.
type logHandler struct {
	path string
	h    httprouter.Handle
}

// Handle
func (h logHandler) Handle(resp http.ResponseWriter, req *http.Request, p httprouter.Params) {
	// Uncomment the line below to enable endpoint path logging for debugging.
	// logger.Debug(h.path)

	// Call the actual handler function with the response, request, and parameters.
	h.h(resp, req, p)
}

//go:embed all:web/explorer/out
var explorerFS embed.FS

//go:embed all:web/wallet/out
var walletFS embed.FS

// runStaticFileServer creates a web server serving static files
func (s *Server) runStaticFileServer(fileSys fs.FS, dir, port string, conf lib.Config) {
	// Attempt to get a sub-filesystem rooted at the specified directory
	distFS, err := fs.Sub(fileSys, dir)
	if err != nil {
		s.logger.Error(fmt.Sprintf("an error occurred running the static file server for %s: %s", dir, err.Error()))
		return
	}

	// Create a new ServeMux to handle incoming HTTP requests
	mux := http.NewServeMux()

	// Define a handler function for the root path
	mux.HandleFunc("/", func(w http.ResponseWriter, r *http.Request) {
		// serve `index.html` with dynamic config injection
		if r.URL.Path == "/" || r.URL.Path == "/index.html" {

			// Construct the file path for `index.html`
			filePath := path.Join(dir, "index.html")

			// Open the file and defer closing until the function exits
			data, e := fileSys.Open(filePath)
			if e != nil {
				http.NotFound(w, r)
				return
			}
			defer data.Close()

			// Read the content of `index.html` into a byte slice
			htmlBytes, e := fs.ReadFile(fileSys, filePath)
			if e != nil {
				http.NotFound(w, r)
				return
			}

			// Inject the configuration into the HTML file content
			injectedHTML := injectConfig(string(htmlBytes), conf)

			// Set the response header as HTML and write the injected content to the response
			w.Header().Set("Content-Type", "text/html")
			w.WriteHeader(http.StatusOK)
			w.Write([]byte(injectedHTML))
			return
		}

		// For all other requests, serve the files directly from the file system
		http.FileServer(http.FS(distFS)).ServeHTTP(w, r)
	})

	// Start the HTTP server in a new goroutine and listen on the specified port
	go func() {
		// Log a fatal error if the server fails to start
		s.logger.Fatal(http.ListenAndServe(fmt.Sprintf(":%s", port), mux).Error())
	}()
}

// injectConfig() injects the config.json into the HTML file
func injectConfig(html string, config lib.Config) string {
	script := fmt.Sprintf(`<script>
		window.__CONFIG__ = {
            rpcURL: "%s:%s",
            adminRPCURL: "%s:%s",
            chainId: %d
        };
	</script>`, config.RPCUrl, config.RPCPort, config.RPCUrl, config.AdminPort, config.ChainId)

	// inject the script just before </head>
	return strings.Replace(html, "</head>", script+"</head>", 1)
}

// unmarshal reads request body and unmarshals it into ptr
func unmarshal(w http.ResponseWriter, r *http.Request, ptr interface{}) bool {
	bz, err := io.ReadAll(io.LimitReader(r.Body, int64(units.MB)))
	if err != nil {
		write(w, err, http.StatusBadRequest)
		return false
	}
	defer func() { _ = r.Body.Close() }()
	if err = json.Unmarshal(bz, ptr); err != nil {
		write(w, err, http.StatusBadRequest)
		return false
	}
	return true
}

// write marshaled payload to w
func write(w http.ResponseWriter, payload interface{}, code int) {
	w.Header().Set(ContentType, ApplicationJSON)
	w.WriteHeader(code)

	// Marshal and indent the payload
	bz, _ := json.MarshalIndent(payload, "", "  ")
	if _, err := w.Write(bz); err != nil {
		l := lib.LoggerI(nil) // TODO temporary fix
		l.Error(err.Error())
	}
}

// StringToCommittees converts a comma separated string of committees to uint64
func StringToCommittees(s string) (committees []uint64, error error) {
	// Do not convert a single int - a single int is an option for subsidy txn
	i, err := strconv.ParseUint(s, 10, 64)
	if err == nil {
		return []uint64{i}, nil
	}

	// Remove all spaces and split on comma
	commaSeparatedArr := strings.Split(strings.ReplaceAll(s, " ", ""), ",")
	if len(commaSeparatedArr) == 0 {
		return nil, lib.ErrStringToCommittee(s)
	}

	// Convert each element to uint64
	for _, c := range commaSeparatedArr {
		ui, e := strconv.ParseUint(c, 10, 64)
		if e != nil {
			return nil, e
		}
		committees = append(committees, ui)
	}
	return
}<|MERGE_RESOLUTION|>--- conflicted
+++ resolved
@@ -170,31 +170,14 @@
 	if err != nil {
 		return
 	}
-	// get the url for the root chain as set by the state
-	var rootChainUrl string
-	for _, chain := range s.config.RootChain {
-		if chain.ChainId == consParams.RootChainId {
-			rootChainUrl = chain.Url
-		}
-	}
-	// check if root chain url isn't empty
-	if rootChainUrl == "" {
-		s.logger.Errorf("Config.JSON missing RootChainID=%d failed with", consParams.RootChainId)
-		return lib.ErrEmptyChainId()
-	}
-	// create a rpc client
-	rpcClient := NewClient(rootChainUrl, "", "")
-	// set the apps callbacks
-	s.controller.RootChainInfo.RemoteCallbacks = &lib.RemoteCallbacks{
-		Checkpoint:          rpcClient.Checkpoint,
-		ValidatorSet:        rpcClient.ValidatorSet,
-		IsValidDoubleSigner: rpcClient.IsValidDoubleSigner,
-		Transaction:         rpcClient.Transaction,
-		Lottery:             rpcClient.Lottery,
-		Orders:              rpcClient.Orders,
+	// get the remote callbacks for the root chain id
+	s.remoteCallbacks, err = s.RemoteCallbacks(consParams.RootChainId)
+	if err != nil {
+		s.logger.Errorf("callbacks failed with err: %s")
+		return err
 	}
 	// query the base chain height
-	height, err := rpcClient.Height()
+	height, err := s.remoteCallbacks.Height()
 	if err != nil {
 		s.logger.Errorf("GetRootChainHeight failed with err")
 		return err
@@ -203,14 +186,14 @@
 	if *height <= *rootChainHeight {
 		return
 	}
-	// update the base chain height
-	rootChainHeight = height
+	// update the root chain height
+	*rootChainHeight = *height
 	// if a new height received
-	s.logger.Infof("New RootChain height %d detected!", rootChainHeight)
+	s.logger.Infof("New RootChain height %d detected!", *rootChainHeight)
 	// execute the requests to get the base chain information
 	for retry := lib.NewRetry(s.config.RootChainPollMS, 3); retry.WaitAndDoRetry(); {
 		// retrieve the root-Chain info
-		rootChainInfo, e := rpcClient.RootChainInfo(*rootChainHeight, s.config.ChainId)
+		rootChainInfo, e := s.remoteCallbacks.RootChainInfo(*rootChainHeight, s.config.ChainId)
 		if e == nil {
 			// update the controller with new root-Chain info
 			s.controller.UpdateRootChainInfo(rootChainInfo)
@@ -218,8 +201,9 @@
 			break
 		}
 		s.logger.Errorf("GetRootChainInfo failed with err %s", e.Error())
-		// update with empty root-Chain info to stop consensus
+		// update with empty root-chain info to stop consensus
 		s.controller.UpdateRootChainInfo(&lib.RootChainInfo{
+			RootChainId:      consParams.RootChainId,
 			Height:           *rootChainHeight,
 			ValidatorSet:     lib.ValidatorSet{},
 			LastValidatorSet: lib.ValidatorSet{},
@@ -228,79 +212,21 @@
 		})
 	}
 	return
-
 }
 
 // pollRootChainInfo() retrieves information from the root-Chain required for consensus
 func (s *Server) pollRootChainInfo() {
 	// Track the root chain height
-	var rootChainHeight uint64
-
+	rootChainHeight := uint64(0)
 	// execute the loop every conf.RootChainPollMS duration
 	ticker := time.NewTicker(time.Duration(s.config.RootChainPollMS) * time.Millisecond)
 	for range ticker.C {
 		if err := func() (err error) {
-<<<<<<< HEAD
 			// Create a read-only state machine context
 			err = s.readOnlyState(0, func(state *fsm.StateMachine) (err lib.ErrorI) {
 				// Update the root chain height
 				return s.updateRootChainHeight(state, &rootChainHeight)
 			})
-=======
-			// Create a new read-only state machine for the latest block
-			state, err := s.controller.FSM.TimeMachine(0)
-			if err != nil {
-				return
-			}
-			// Safely close state machine
-			defer state.Discard()
-			// get the consensus params from the app
-			consParams, err := state.GetParamsCons()
-			if err != nil {
-				return
-			}
-			// get the remote callbacks for the root chain id
-			s.remoteCallbacks, err = s.RemoteCallbacks(consParams.RootChainId)
-			if err != nil {
-				s.logger.Errorf("callbacks failed with err: %s")
-				return err
-			}
-			// query the base chain height
-			height, err := s.remoteCallbacks.Height()
-			if err != nil {
-				s.logger.Errorf("GetRootChainHeight failed with err")
-				return err
-			}
-			// check if a new height was received
-			if *height <= rootChainHeight {
-				return
-			}
-			// update the root chain height
-			rootChainHeight = *height
-			// if a new height received
-			s.logger.Infof("New RootChain height %d detected!", rootChainHeight)
-			// execute the requests to get the base chain information
-			for retry := lib.NewRetry(s.config.RootChainPollMS, 3); retry.WaitAndDoRetry(); {
-				// retrieve the root-Chain info
-				rootChainInfo, e := s.remoteCallbacks.RootChainInfo(rootChainHeight, s.config.ChainId)
-				if e == nil {
-					// update the controller with new root-Chain info
-					s.controller.UpdateRootChainInfo(rootChainInfo)
-					s.logger.Info("Updated RootChain information")
-					break
-				}
-				s.logger.Errorf("GetRootChainInfo failed with err %s", e.Error())
-				// update with empty root-chain info to stop consensus
-				s.controller.UpdateRootChainInfo(&lib.RootChainInfo{
-					RootChainId:      consParams.RootChainId,
-					Height:           rootChainHeight,
-					ValidatorSet:     lib.ValidatorSet{},
-					LastValidatorSet: lib.ValidatorSet{},
-					LotteryWinner:    &lib.LotteryWinner{},
-					Orders:           &lib.OrderBook{},
-				})
-			}
->>>>>>> 7c9cc70b
 			return
 		}(); err != nil {
 			s.logger.Warnf(err.Error())
@@ -391,8 +317,8 @@
 			return err
 		}
 		// Apply the fee multiplier for buy orders
-		isLockorder := len(lockorder) == 1 && lockorder[0]
-		if isLockorder {
+		isLockOrder := len(lockorder) == 1 && lockorder[0]
+		if isLockOrder {
 			// Get governance params
 			params, e := state.GetParamsVal()
 			if e != nil {
@@ -426,7 +352,6 @@
 
 // readOnlyState is a helper function to safely wrap TimeMachine access
 func (s *Server) readOnlyState(height uint64, callback func(s *fsm.StateMachine) lib.ErrorI) lib.ErrorI {
-
 	// Create a new TimeMachine at specified height
 	state, err := s.controller.FSM.TimeMachine(height)
 	if err != nil {
@@ -441,28 +366,6 @@
 	if err != nil {
 		return err
 	}
-<<<<<<< HEAD
-=======
-	// Apply the fee multiplier for buy orders
-	isLockOrder := len(lockorder) == 1 && lockorder[0]
-	if isLockOrder {
-		// Get governance params
-		params, e := state.GetParamsVal()
-		if e != nil {
-			return e
-		}
-		// Apply the fee multiplier
-		minimumFee *= params.LockOrderFeeMultiplier
-	}
-	// Apply a minimum fee in the case of 0 fees
-	if ptr.Fee == 0 {
-		ptr.Fee = minimumFee
-	}
-	// Error if fee below minimum
-	if ptr.Fee < minimumFee {
-		return types.ErrTxFeeBelowStateLimit()
-	}
->>>>>>> 7c9cc70b
 	return nil
 }
 
