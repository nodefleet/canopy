--- conflicted
+++ resolved
@@ -586,14 +586,16 @@
   });
 };
 
-<<<<<<< HEAD
+// isValidJSON() checks if a given string is a valid JSON
 export function isValidJSON(text) {
   try {
     JSON.parse(text);
     return true;
   } catch (e) {
     return false;
-=======
+  }
+}
+
 // downloadJSON() downloads a JSON payload as a JSON file
 export function downloadJSON(payload, filename) {
   const blob = new Blob([JSON.stringify(payload, null, 2)], { type: "application/json" });
@@ -627,6 +629,5 @@
         }
       }
     }
->>>>>>> 8e298f49
   }
 }