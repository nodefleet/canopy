--- conflicted
+++ resolved
@@ -3,391 +3,6 @@
 // getFormInputs() returns the form input based on the type
 // account and validator is passed to assist with auto fill
 export function getFormInputs(type, keyGroup, account, validator) {
-<<<<<<< HEAD
-  let amount = null;
-  let netAddr = validator && validator.address ? validator.net_address : "";
-  let delegate = validator && validator.address ? validator.delegate : false;
-  let compound = validator && validator.address ? validator.compound : false;
-  let output = validator && validator.address ? validator.output : "";
-  let address = account != null ? account.address : "";
-  let pubKey = keyGroup != null ? keyGroup.publicKey : "";
-  let signer = account != null ? account.address : "";
-  let committeeList = validator && validator.address ? validator.committees.join(",") : "";
-  address = type !== "send" && validator && validator.address ? validator.address : address;
-  address = type === "stake" && validator && validator.address ? "WARNING: validator already staked" : address;
-  if (type === "edit-stake" || type === "stake") {
-    amount = validator && validator.address ? validator.staked_amount : null;
-  }
-  let a = {
-    privateKey: {
-      placeholder: "opt: private key hex to import",
-      defaultValue: "",
-      tooltip: "the raw private key to import if blank - will generate a new key",
-      label: "private_key",
-      inputText: "key",
-      feedback: "please choose a private key to import",
-      required: false,
-      type: "password",
-      minLength: 64,
-      maxLength: 128
-    },
-    address: {
-      placeholder: "the unique id of the account",
-      defaultValue: address,
-      tooltip: "the short public key id of the account",
-      label: "sender",
-      inputText: "address",
-      feedback: "please choose an address to send the transaction from",
-      required: true,
-      type: "text",
-      minLength: 40,
-      maxLength: 40
-    },
-    pubKey: {
-      placeholder: "public key of the node",
-      defaultValue: pubKey,
-      tooltip: "the public key of the validator",
-      label: "pubKey",
-      inputText: "pubKey",
-      feedback: "please choose a pubKey to send the transaction from",
-      required: true,
-      type: "text",
-      minLength: 96,
-      maxLength: 96
-    },
-    committees: {
-      placeholder: "1, 22, 50",
-      defaultValue: committeeList,
-      tooltip: "comma separated list of committee chain IDs to stake for",
-      label: "committees",
-      inputText: "committees",
-      feedback: "please input atleast 1 committee",
-      required: true,
-      type: "text",
-      minLength: 1,
-      maxLength: 200
-    },
-    netAddr: {
-      placeholder: "url of the node",
-      defaultValue: netAddr,
-      tooltip: "the url of the validator for consensus and polling",
-      label: "net_address",
-      inputText: "net-addr",
-      feedback: "please choose a net address for the validator",
-      required: true,
-      type: "text",
-      minLength: 5,
-      maxLength: 50
-    },
-    earlyWithdrawal: {
-      placeholder: "early withdrawal rewards for 20% penalty",
-      defaultValue: !compound,
-      tooltip: "validator NOT reinvesting their rewards to their stake, incurring a 20% penalty",
-      label: "earlyWithdrawal",
-      inputText: "withdrawal",
-      feedback: "please choose if your validator to earlyWithdrawal or not",
-      required: true,
-      type: "text",
-      minLength: 4,
-      maxLength: 5
-    },
-    delegate: {
-      placeholder: "validator delegation status",
-      defaultValue: delegate,
-      tooltip:
-        "validator is passively delegating rather than actively validating. NOTE: THIS FIELD IS FIXED AND CANNOT BE UPDATED WITH EDIT-STAKE",
-      label: "delegate",
-      inputText: "delegate",
-      feedback: "please choose if your validator is delegating or not",
-      required: true,
-      type: "text",
-      minLength: 4,
-      maxLength: 5
-    },
-    rec: {
-      placeholder: "recipient of the tx",
-      defaultValue: "",
-      tooltip: "the recipient of the transaction",
-      label: "recipient",
-      inputText: "recipient",
-      feedback: "please choose a recipient for the transaction",
-      required: true,
-      type: "text",
-      minLength: 40,
-      maxLength: 40
-    },
-    amount: {
-      placeholder: "amount value for the tx",
-      defaultValue: amount,
-      tooltip: "the amount of currency being sent / sold",
-      label: "amount",
-      inputText: "amount",
-      feedback: "please choose an amount for the tx",
-      required: true,
-      type: "number",
-      minLength: 1,
-      maxLength: 100
-    },
-    receiveAmount: {
-      placeholder: "amount of counter asset to receive",
-      defaultValue: amount,
-      tooltip: "the amount of counter asset being received",
-      label: "receiveAmount",
-      inputText: "rec-amount",
-      feedback: "please choose a receive amount for the tx",
-      required: true,
-      type: "number",
-      minLength: 1,
-      maxLength: 100
-    },
-    orderId: {
-      placeholder: "the id of the existing order",
-      tooltip: "the unique identifier of the order",
-      label: "orderId",
-      inputText: "order-id",
-      feedback: "please input an order id",
-      required: true,
-      type: "number",
-      minLength: 1,
-      maxLength: 100
-    },
-    committeeId: {
-      placeholder: "the id of the committee / counter asset",
-      tooltip: "the unique identifier of the committee / counter asset",
-      label: "committeeId",
-      inputText: "commit-Id",
-      feedback: "please input a committeeId id",
-      required: true,
-      type: "number",
-      minLength: 1,
-      maxLength: 100
-    },
-    receiveAddress: {
-      placeholder: "the address where the counter asset will be sent",
-      tooltip: "the sender of the transaction",
-      label: "receiveAddress",
-      inputText: "rec-addr",
-      feedback: "please choose an address to receive the counter asset to",
-      required: true,
-      type: "text",
-      minLength: 40,
-      maxLength: 40
-    },
-    buyersReceiveAddress: {
-      placeholder: "the canopy address where CNPY will be received",
-      tooltip: "the sender of the transaction",
-      label: "receiveAddress",
-      inputText: "rec-addr",
-      feedback: "please choose an address to receive the CNPY",
-      required: true,
-      type: "text",
-      minLength: 40,
-      maxLength: 40
-    },
-    output: {
-      placeholder: "output of the node",
-      defaultValue: output,
-      tooltip: "the non-custodial address where rewards and stake is directed to",
-      label: "output",
-      inputText: "output",
-      feedback: "please choose an output address for the validator",
-      required: true,
-      type: "text",
-      minLength: 40,
-      maxLength: 40
-    },
-    signer: {
-      placeholder: "signer of the transaction",
-      defaultValue: signer,
-      tooltip: "the signing address that authorizes the transaction",
-      label: "signer",
-      inputText: "signer",
-      feedback: "please choose a signer address",
-      required: true,
-      type: "text",
-      minLength: 40,
-      maxLength: 40
-    },
-    paramSpace: {
-      placeholder: "",
-      defaultValue: "",
-      tooltip: "the category 'space' of the parameter",
-      label: "param_space",
-      inputText: "param space",
-      feedback: "please choose a space for the parameter change",
-      required: true,
-      type: "select",
-      minLength: 1,
-      maxLength: 100
-    },
-    paramKey: {
-      placeholder: "",
-      defaultValue: "",
-      tooltip: "the identifier of the parameter",
-      label: "param_key",
-      inputText: "param key",
-      feedback: "please choose a key for the parameter change",
-      required: true,
-      type: "select",
-      minLength: 1,
-      maxLength: 100
-    },
-    paramValue: {
-      placeholder: "",
-      defaultValue: "",
-      tooltip: "the newly proposed value of the parameter",
-      label: "param_value",
-      inputText: "param val",
-      feedback: "please choose a value for the parameter change",
-      required: true,
-      type: "text",
-      minLength: 1,
-      maxLength: 100
-    },
-    startBlock: {
-      placeholder: "1",
-      defaultValue: "",
-      tooltip: "the block when voting starts",
-      label: "start_block",
-      inputText: "start blk",
-      feedback: "please choose a height for start block",
-      required: true,
-      type: "number",
-      minLength: 0,
-      maxLength: 40
-    },
-    endBlock: {
-      placeholder: "100",
-      defaultValue: "",
-      tooltip: "the block when voting is counted",
-      label: "end_block",
-      inputText: "end blk",
-      feedback: "please choose a height for end block",
-      required: true,
-      type: "number",
-      minLength: 0,
-      maxLength: 40
-    },
-    memo: {
-      placeholder: "opt: note attached with the transaction",
-      defaultValue: "",
-      tooltip: "an optional note attached to the transaction - blank is recommended",
-      label: "memo",
-      inputText: "memo",
-      required: false,
-      minLength: 0,
-      maxLength: 200
-    },
-    fee: {
-      placeholder: "opt: transaction fee",
-      defaultValue: "",
-      tooltip: " a small amount of CNPY deducted from the account to process any transaction blank = default fee",
-      label: "fee",
-      inputText: "txn-fee",
-      feedback: "please choose a valid number",
-      required: false,
-      type: "number",
-      minLength: 0,
-      maxLength: 40
-    },
-    password: {
-      placeholder: "key password",
-      defaultValue: "",
-      tooltip: "the password for the private key sending the transaction",
-      label: "password",
-      inputText: "password",
-      feedback: "please choose a valid password",
-      required: true,
-      type: "password",
-      minLength: 0,
-      maxLength: 40,
-    },
-    nickname: {
-      placeholder: "key nickname",
-      defaultValue: "",
-      tooltip: "nickname assigned to key for easier identification",
-      label: "nickname",
-      inputText: "nickname",
-      feedback: "nickname too long",
-      required: false,
-      type: "nickname",
-      minLength: 0,
-      maxLength: 40,
-    },
-  };
-  switch (type) {
-    case "send":
-      return [a.address, a.rec, a.amount, a.memo, a.fee, a.password];
-    case "stake":
-      return [
-        a.address,
-        a.pubKey,
-        a.committees,
-        a.netAddr,
-        a.amount,
-        a.delegate,
-        a.earlyWithdrawal,
-        a.output,
-        a.signer,
-        a.memo,
-        a.fee,
-        a.password
-      ];
-    case "create_order":
-      return [a.address, a.committeeId, a.amount, a.receiveAmount, a.receiveAddress, a.memo, a.fee, a.password];
-    case "buy_order":
-      return [a.address, a.buyersReceiveAddress, a.orderId, a.fee, a.password];
-    case "edit_order":
-      return [
-        a.address,
-        a.committeeId,
-        a.orderId,
-        a.amount,
-        a.receiveAmount,
-        a.receiveAddress,
-        a.memo,
-        a.fee,
-        a.password
-      ];
-    case "delete_order":
-      return [a.address, a.committeeId, a.orderId, a.memo, a.fee, a.password];
-    case "edit-stake":
-      return [
-        a.address,
-        a.committees,
-        a.netAddr,
-        a.amount,
-        a.earlyWithdrawal,
-        a.output,
-        a.signer,
-        a.memo,
-        a.fee,
-        a.password
-      ];
-    case "change-param":
-      return [a.address, a.paramSpace, a.paramKey, a.paramValue, a.startBlock, a.endBlock, a.memo, a.fee, a.password];
-    case "dao-transfer":
-      return [a.address, a.amount, a.startBlock, a.endBlock, a.memo, a.fee, a.password];
-    case "pause":
-    case "unpause":
-    case "unstake":
-      return [a.address, a.signer, a.memo, a.fee, a.password];
-    case "pass-and-addr":
-      return [a.address, a.password];
-    case "pass-and-pk":
-      return [a.privateKey, a.password];
-    case "pass-only":
-      return [a.password];
-    case "pass-nickname-and-addr":
-      return [a.address, a.password, a.nickname];
-    case "pass-nickname-and-pk":
-      return [a.privateKey, a.password, a.nickname];
-    case "pass-and-nickname":
-      return [a.password, a.nickname];
-    default:
-      return [a.address, a.memo, a.fee, a.password];
-  }
-=======
     let amount = null;
     let netAddr = validator && validator.address ? validator.net_address : "";
     let delegate = validator && validator.address ? validator.delegate : false;
@@ -686,7 +301,19 @@
             type: "password",
             minLength: 0,
             maxLength: 40
-        }
+        },
+        nickname: {
+          placeholder: "key nickname",
+          defaultValue: "",
+          tooltip: "nickname assigned to key for easier identification",
+          label: "nickname",
+          inputText: "nickname",
+          feedback: "nickname too long",
+          required: false,
+          type: "nickname",
+          minLength: 0,
+          maxLength: 40,
+        },
     };
     switch (type) {
         case "send":
@@ -751,10 +378,15 @@
             return [a.privateKey, a.password];
         case "pass-only":
             return [a.password];
+        case "pass-nickname-and-addr":
+          return [a.address, a.password, a.nickname];
+        case "pass-nickname-and-pk":
+          return [a.privateKey, a.password, a.nickname];
+        case "pass-and-nickname":
+          return [a.password, a.nickname];
         default:
             return [a.address, a.memo, a.fee, a.password];
     }
->>>>>>> b70a5dac
 }
 
 // placeholders is a dummy object to assist in the user experience and provide consistency
