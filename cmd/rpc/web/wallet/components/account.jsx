--- conflicted
+++ resolved
@@ -705,23 +705,11 @@
                     </tr>
                 </thead>
                 <tbody>
-<<<<<<< HEAD
-                {account.combined.slice(0, 5).map((v, i) => (
-                    <tr key={i}>
-                        <td>{v.height || "N/A"}</td>
-                        <td>{toCNPY(v.transaction.msg.amount) || toCNPY(v.transaction.msg.amountForSale) || "N/A"}</td>
-                        <AccSumTabCol detail={v.recipient ?? v.sender ?? v.address} i={i} state={state} setState={setState}/>
-                        <td>{v.message_type || v.transaction.type}</td>
-                        <AccSumTabCol detail={v.txHash} i={i + 1} state={state} setState={setState}/>
-                        <td>{v.status ?? ""}</td>
-                    </tr>
-                ))}
-=======
                     {account.combined.slice(0, 5).map((v, i) => (
                         <tr key={i}>
                             <td>{v.height || "N/A"}</td>
                             <td>
-                                {toCNPY(v.transaction.msg.amount) || toCNPY(v.transaction.msg.AmountForSale) || "N/A"}
+                                {toCNPY(v.transaction.msg.amount) || toCNPY(v.transaction.msg.amountForSale) || "N/A"}
                             </td>
                             <AccSumTabCol
                                 detail={v.recipient ?? v.sender ?? v.address}
@@ -729,12 +717,11 @@
                                 state={state}
                                 setState={setState}
                             />
-                            <td>{v.message_type || v.transaction.type}</td>
-                            <AccSumTabCol detail={v.tx_hash} i={i + 1} state={state} setState={setState} />
+                            <td>{v.messageType || v.transaction.type}</td>
+                            <AccSumTabCol detail={v.txHash} i={i + 1} state={state} setState={setState} />
                             <td>{v.status ?? ""}</td>
                         </tr>
                     ))}
->>>>>>> 0cd1faa7
                 </tbody>
             </Table>
         </div>
